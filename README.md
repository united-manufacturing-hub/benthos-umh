--- conflicted
+++ resolved
@@ -182,9 +182,6 @@
 - **Username and Password**: Specify the username and password in the configuration. The client opts for the highest security level that supports these credentials.
 - **Certificate (Future Release)**: Certificate-based authentication is planned for future releases.
 
-<<<<<<< HEAD
-#### Configuration Options
-=======
 ### Metadata outputs
 
 The plugin provides metadata for each message, that can be used to create a topic for the output, as shown in the example above. The metadata can also be used to create a unique identifier for each message, which is useful for deduplication.
@@ -219,7 +216,6 @@
 > Note that the value of `opcua_path` actually depends on the specific node ID of the tag, and the value of `opcua_tag_path` is created by joining the BrowseNames of the nodes.
 
 ### Configuration Options
->>>>>>> 51179bcc
 
 The following options can be specified in the `benthos.yaml` configuration file:
 

--- conflicted
+++ resolved
@@ -1538,7 +1538,6 @@
 ```
 Topic: `umh.v1.enterprise.production._custom.temperature_doubled`
 
-<<<<<<< HEAD
 6. **Processing Full MQTT Message Payload**
 ```yaml
 tag_processor:
@@ -1634,9 +1633,7 @@
           }
           return msg;
 ```
-=======
 </details>
->>>>>>> 3115fdf9
 
 ## Testing
 

# Copyright 2023 UMH Systems GmbH
#
# Licensed under the Apache License, Version 2.0 (the "License");
# you may not use this file except in compliance with the License.
# You may obtain a copy of the License at
#
#     http://www.apache.org/licenses/LICENSE-2.0
#
# Unless required by applicable law or agreed to in writing, software
# distributed under the License is distributed on an "AS IS" BASIS,
# WITHOUT WARRANTIES OR CONDITIONS OF ANY KIND, either express or implied.
# See the License for the specific language governing permissions and
# limitations under the License.

---
name: main

on:
  push:
    branches:
      - '**'
    tags:
      - v*
env:
  REGISTRY: ghcr.io
  IMAGE_NAME: ${{ github.repository }}

jobs:
  build-docker:
    permissions:
      packages: write
      contents: read
    timeout-minutes: 60
    strategy:
      matrix:
<<<<<<< HEAD
        architecture: ['amd64', 'arm64', 'arm/v7']
=======
        #architecture: ["amd64", "arm64", "arm/v7"]
        architecture: ['amd64', 'arm64']
>>>>>>> b2e8b17b
    runs-on:
      #group: ${{ matrix.architecture == 'arm64' && 'arc-runners-small' || matrix.architecture == 'arm/v7' && 'arc-runners-small' || 'arc-runners-build' }}
      group: ${{ matrix.architecture == 'arm64' && 'arc-runners-small' || 'arc-runners-build' }}
    outputs:
      tags: ${{ steps.meta.outputs.tags }}
      BASE_TAGS: ${{ steps.output-tags.outputs.BASE_TAGS }}
    env:
      PR_ID: ${{ github.event.pull_request.number }}
    steps:
      - name: Checkout
        uses: actions/checkout@v4
        with:
          ref: ${{ github.event.pull_request && github.head_ref || github.ref_name }}

      - name: Check if Docker daemon is running
        id: check_docker
        run: |
          SECONDS=0
          TIMEOUT=120
          while ! docker info >/dev/null 2>&1; do
            if [ $SECONDS -ge $TIMEOUT ]; then
              echo "Docker daemon is not running after ${TIMEOUT} seconds, exiting..."
              docker info
              exit 1
            fi
            echo "Waiting for Docker daemon to start..."
            sleep 1
          done
          echo "Docker daemon is running."

      - name: Login to GitHub Container registry
        uses: docker/login-action@v3
        env:
          GITHUB_USER: ${{ github.actor }}
          GITHUB_TOKEN: ${{ secrets.GITHUB_TOKEN }}
        with:
          registry: ghcr.io
          username: $GITHUB_USER
          password: ${{ secrets.GITHUB_TOKEN }}

      - name: Setup QEMU
        uses: docker/setup-qemu-action@v3
        with:
          image: management.umh.app/oci/tonistiigi/binfmt:latest

      - name: Set up Docker Buildx
        uses: docker/setup-buildx-action@v3

      - name: Set PLATFORM_SHORT
        id: platform_short
        shell: bash
        run: |
          PLATFORM_SHORT="${{ matrix.architecture }}"
          PLATFORM_SHORT="${PLATFORM_SHORT//\//-}"
          echo "PLATFORM_SHORT=${PLATFORM_SHORT}" >> $GITHUB_OUTPUT

      - name: Docker meta
        id: meta
        uses: docker/metadata-action@v4
        with:
          images: |
            ${{ env.REGISTRY }}/${{ env.IMAGE_NAME }}
          tags: |
            type=semver,pattern={{version}}
            type=semver,pattern={{major}}.{{minor}}
            type=semver,pattern=latest,include_prereleases=false
            type=ref,event=branch
            type=ref,event=pr
            type=sha

      - name: Prepare tags with platform suffix
        id: prepare_tags
        run: |
          TAGS="${{ steps.meta.outputs.tags }}"
          PLATFORM_SUFFIX="-${{ steps.platform_short.outputs.PLATFORM_SHORT }}"
          echo "Original Tags: $TAGS"
          echo "Platform Suffix: $PLATFORM_SUFFIX"

          # Replace newlines with commas
          TAGS_CLEAN=$(echo "$TAGS" | tr '\n' ',' | sed 's/,$//')
          echo "Cleaned Tags: $TAGS_CLEAN"

          # Split tags into an array
          IFS=',' read -ra TAG_ARRAY <<< "$TAGS_CLEAN"

          # Append platform suffix to each tag
          for TAG in "${TAG_ARRAY[@]}"; do
            TAG_WITH_SUFFIX="${TAG}${PLATFORM_SUFFIX}"
            NEW_TAGS_ARRAY+=("$TAG_WITH_SUFFIX")
          done

          # Join the new tags into a comma-separated string
          NEW_TAGS=$(IFS=','; echo "${NEW_TAGS_ARRAY[*]}")

          echo "Tags with Platform Suffix: $NEW_TAGS"

          # Set the output variable
          echo "NEW_TAGS=$NEW_TAGS" >> $GITHUB_OUTPUT

      - name: Build and Push Docker Image
        uses: docker/build-push-action@v4
        with:
          push: true
          platforms: linux/${{ matrix.architecture }}
          tags: ${{ steps.prepare_tags.outputs.NEW_TAGS }}
          labels: ${{ steps.meta.outputs.labels }}
          build-args: |
            APP_VERSION=${{ steps.meta.outputs.version }}
          provenance: false
          file: ./Dockerfile

      - name: Set Output Tags
        id: output-tags
        run: |
          echo "BASE_TAGS<<EOF" >> $GITHUB_OUTPUT
          echo "${{ steps.meta.outputs.tags }}" >> $GITHUB_OUTPUT
          echo "EOF" >> $GITHUB_OUTPUT

  create-manifests:
    needs: build-docker
    if: needs.build-docker.outputs.tags != ''
    permissions:
      contents: read
      packages: write
    runs-on:
      group: arc-runners-small
    defaults:
      run:
        shell: bash
    steps:
      - name: Login to GitHub Container registry
        uses: docker/login-action@v3
        env:
          GITHUB_USER: ${{ github.actor }}
          GITHUB_TOKEN: ${{ secrets.GITHUB_TOKEN }}
        with:
          registry: ghcr.io
          username: $GITHUB_USER
          password: ${{ secrets.GITHUB_TOKEN }}
      - name: Set up Docker Buildx
        uses: docker/setup-buildx-action@v3

      - name: Create multiarch manifests
        run: |
          # Enable debug mode and error handling
          set -euxo pipefail

          # Get the list of base tags
          TAGS="${{ needs.build-docker.outputs.BASE_TAGS }}"
          echo "TAGS: $TAGS"

          # Split tags into an array using newlines as the delimiter
          IFS=$'\n' readarray -t TAG_ARRAY <<< "$TAGS"

          echo "Number of tags: ${#TAG_ARRAY[@]}"
          for i in "${!TAG_ARRAY[@]}"; do
            echo "TAG_ARRAY[$i]: ${TAG_ARRAY[$i]}"
          done

          # Define architectures
          #ARCHITECTURES=("amd64" "arm64" "arm/v7")
          ARCHITECTURES=("amd64" "arm64")
          # Create manifests for each base tag
          for TAG in "${TAG_ARRAY[@]}"; do
            echo "Processing tag $TAG"
            # Construct platform-specific tags
            PLATFORM_TAGS=""
            for ARCH in "${ARCHITECTURES[@]}"; do
              PLATFORM_SHORT="${ARCH//\//-}"
              PLATFORM_TAG="${TAG}-${PLATFORM_SHORT}"
              PLATFORM_TAGS="${PLATFORM_TAGS} ${PLATFORM_TAG}"
            done

            echo "Checking availability of images for $TAG"
            MISSING_IMAGES=0
            for IMAGE in ${PLATFORM_TAGS}; do
              echo "Checking image: $IMAGE"
              if ! docker buildx imagetools inspect "$IMAGE" >/dev/null 2>&1; then
                echo "Image not found: $IMAGE"
                MISSING_IMAGES=1
              else
                echo "Image exists: $IMAGE"
              fi
            done

            if [ $MISSING_IMAGES -ne 0 ]; then
              echo "One or more images are missing for $TAG. Skipping manifest creation."
              continue
            fi

            echo "Creating manifest for $TAG from $PLATFORM_TAGS"
            docker buildx imagetools create -t "${TAG}" ${PLATFORM_TAGS}
          done

  build-binaries:
    if: startsWith(github.ref, 'refs/tags/')
    strategy:
      matrix:
        include:
          - goos: linux
            goarch: amd64
          - goos: linux
            goarch: arm64
          - goos: linux
            goarch: armv7
          - goos: windows
            goarch: amd64
          - goos: windows
            goarch: arm64
          - goos: windows
            goarch: arm
          - goos: darwin
            goarch: amd64
          - goos: darwin
            goarch: arm64
    runs-on:
      #group: ${{ matrix.goarch == 'arm64' && 'arc-runners-small' || matrix.goarch == 'armv7' && 'arc-runners-small' || 'arc-runners-build' }}
      group: ${{ matrix.goarch == 'arm64' && 'arc-runners-small' || 'arc-runners-build' }}
    steps:
      - name: Checkout
        uses: actions/checkout@v4
        with:
          ref: ${{ github.event.pull_request && github.head_ref || github.ref_name }}

      - name: Setup QEMU
        uses: docker/setup-qemu-action@v3
        with:
          image: management.umh.app/oci/tonistiigi/binfmt:latest

      - name: Install Cross-Compilers
        run: |
          sudo apt-get update
          sudo apt-get install -y gcc-multilib gcc-mingw-w64

      - name: Set up Build Environment
        run: |
          echo "GOOS=${{ matrix.goos }}" >> $GITHUB_ENV

          if [ "${{ matrix.goarch }}" == "armv7" ]; then
            echo "GOARM=7" >> $GITHUB_ENV
            echo "GOARCH=arm" >> $GITHUB_ENV
          else
            echo "GOARCH=${{ matrix.goarch }}" >> $GITHUB_ENV
          fi

          if [ "${{ matrix.goos }}" == "windows" ]; then
            FILE_EXTENSION=".exe"
          else
            FILE_EXTENSION=""
          fi

          echo "OUTPUT_NAME=benthos-${{ matrix.goos }}-${{ matrix.goarch }}${FILE_EXTENSION}"
          echo "OUTPUT_NAME=benthos-${{ matrix.goos }}-${{ matrix.goarch }}${FILE_EXTENSION}" >> $GITHUB_ENV
      - name: Print working directory
        run: pwd
      - name: List files in working directory
        run: ls -la

      - name: Build Binary
        run: |
          mkdir -p ./dist
          GOOS=${{ env.GOOS }} GOARCH=${{ env.GOARCH }} GOARM=${{ env.GOARM }} \
            CGO_ENABLED=0 GOPROXY=https://golangproxy.umh.app,https://proxy.golang.org,direct \
            go build \
            -ldflags "-s -w \
            -X github.com/redpanda-data/benthos/v4/internal/cli.Version=${APP_VERSION} \
            -X github.com/redpanda-data/benthos/v4/internal/cli.DateBuilt=$(date -u +%Y-%m-%dT%H:%M:%SZ)" \
            -o ./dist/${{ env.OUTPUT_NAME }} \
            cmd/benthos/main.go

      - name: Upload Artifact
        uses: actions/upload-artifact@v4
        with:
          name: artifact-${{ matrix.goos }}-${{ matrix.goarch }}-${{ github.run_id }}-${{ github.run_attempt }}
          path: ./dist/${{ env.OUTPUT_NAME }}

  build-wasm:
    runs-on:
      group: arc-runners-build
    steps:
      - name: Checkout
        uses: actions/checkout@v4
        with:
          ref: ${{ github.event.pull_request && github.head_ref || github.ref_name }}

      - name: Set up Go
        uses: actions/setup-go@v4
        with:
          go-version: '1.24'

      - name: Build WASM
        working-directory: ./wasm
        run: make build

      - name: Upload WASM artifacts
        uses: actions/upload-artifact@v4
        with:
          name: wasm-artifacts-${{ github.run_id }}-${{ github.run_attempt }}
          path: |
            ./wasm/output/benthos-umh.wasm
            ./wasm/output/benthos-umh.wasm.gz
            ./wasm/output/wasm_exec.js

  release:
    if: startsWith(github.ref, 'refs/tags/') && (needs.build-binaries.result == 'success' || needs.build-wasm.result == 'success')
    needs: [build-binaries, build-wasm]
    permissions:
      contents: write
    runs-on:
      group: arc-runners-small
    steps:
      - name: Download Binary Artifacts
        uses: actions/download-artifact@v4
        with:
          pattern: 'artifact-*-${{ github.run_id }}-${{ github.run_attempt }}'
          path: ./artifacts

      - name: Download WASM Artifacts
        uses: actions/download-artifact@v4
        with:
          name: wasm-artifacts-${{ github.run_id }}-${{ github.run_attempt }}
          path: ./artifacts/wasm

      - name: Create or Update Release
        uses: ncipollo/release-action@v1
        with:
          tag: ${{ github.ref_name }}
<<<<<<< HEAD
          artifacts: |
            ./artifacts/artifact-*-${{ github.run_id }}-${{ github.run_attempt }}/*
            ./artifacts/wasm/*
=======
          artifacts: './artifacts/artifact-*-${{ github.run_id }}-${{ github.run_attempt }}/*'
>>>>>>> b2e8b17b
          token: ${{ secrets.GITHUB_TOKEN }}
          allowUpdates: true
          prerelease: ${{ contains(github.ref, 'beta') || contains(github.ref, 'alpha') }}<|MERGE_RESOLUTION|>--- conflicted
+++ resolved
@@ -33,12 +33,8 @@
     timeout-minutes: 60
     strategy:
       matrix:
-<<<<<<< HEAD
-        architecture: ['amd64', 'arm64', 'arm/v7']
-=======
         #architecture: ["amd64", "arm64", "arm/v7"]
         architecture: ['amd64', 'arm64']
->>>>>>> b2e8b17b
     runs-on:
       #group: ${{ matrix.architecture == 'arm64' && 'arc-runners-small' || matrix.architecture == 'arm/v7' && 'arc-runners-small' || 'arc-runners-build' }}
       group: ${{ matrix.architecture == 'arm64' && 'arc-runners-small' || 'arc-runners-build' }}
@@ -366,13 +362,9 @@
         uses: ncipollo/release-action@v1
         with:
           tag: ${{ github.ref_name }}
-<<<<<<< HEAD
           artifacts: |
             ./artifacts/artifact-*-${{ github.run_id }}-${{ github.run_attempt }}/*
             ./artifacts/wasm/*
-=======
-          artifacts: './artifacts/artifact-*-${{ github.run_id }}-${{ github.run_attempt }}/*'
->>>>>>> b2e8b17b
           token: ${{ secrets.GITHUB_TOKEN }}
           allowUpdates: true
           prerelease: ${{ contains(github.ref, 'beta') || contains(github.ref, 'alpha') }}
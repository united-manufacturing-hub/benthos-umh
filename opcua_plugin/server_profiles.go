// Copyright 2025 UMH Systems GmbH
//
// Licensed under the Apache License, Version 2.0 (the "License");
// you may not use this file except in compliance with the License.
// You may obtain a copy of the License at
//
//     http://www.apache.org/licenses/LICENSE-2.0
//
// Unless required by applicable law or agreed to in writing, software
// distributed under the License is distributed on an "AS IS" BASIS,
// WITHOUT WARRANTIES OR CONDITIONS OF ANY KIND, either express or implied.
// See the License for the specific language governing permissions and
// limitations under the License.

package opcua_plugin

import (
	"fmt"
	"strings"
)

// Profile name constants
const (
	ProfileAuto            = "auto"
	ProfileHighPerformance = "high-performance"
	ProfileIgnition        = "ignition"
	ProfileKepware         = "kepware"
	ProfileS71200          = "siemens-s7-1200"
	ProfileS71500          = "siemens-s7-1500"
	ProfileProsys          = "prosys"
	ProfileUnknown         = "unknown"
)

// FilterCapability indicates known DataChangeFilter support status for OPC UA servers.
//
// This enum replaces hardcoded vendor checks with declarative profile configuration.
// Zero value (FilterUnknown) enables trial-based discovery as sane default.
//
// Design philosophy (per UX Standards):
// - Opinionated Simplicity: FilterUnknown=0 default enables automatic trial mechanism
// - Immediate Trust: System works intelligently without requiring user configuration
// - Progressive Power: Explicit FilterSupported/FilterUnsupported values optimize known servers
type FilterCapability int

const (
	// FilterUnknown indicates DataChangeFilter support is unknown - trial on first batch.
	// This is the sane default (zero value) that enables automatic capability discovery.
	// When set, MonitorBatched will attempt filter on first subscription batch:
	//   - If StatusBadFilterNotAllowed → cache failure, recursive retry without filter
	//   - If success → cache success, use filter on subsequent batches
	FilterUnknown FilterCapability = 0

	// FilterSupported indicates DataChangeFilter is known to be supported - use immediately.
	// Profile declares server supports Standard DataChange Subscription Server Facet (OPC UA Part 7).
	// MonitorBatched will use filters without trial phase (optimization for known servers).
	// Examples: Kepware, S7-1500, Ignition (Eclipse Milo), Prosys
	FilterSupported FilterCapability = 1

	// FilterUnsupported indicates DataChangeFilter is known to be unsupported - never trial.
	// Profile declares server lacks Standard facet (e.g., Micro Embedded Device profile).
	// MonitorBatched will permanently skip filters without attempting trial.
	// Examples: S7-1200 (OPC UA Part 7, Section 6.4.3 - Micro Embedded Device 2017)
	FilterUnsupported FilterCapability = -1

	// FilterInvalid is used in tests to verify defensive handling of invalid enum values.
	// Not used in production code.
	FilterInvalid FilterCapability = 999
)

// String returns human-readable FilterCapability name for debugging
func (f FilterCapability) String() string {
	switch f {
	case FilterUnknown:
		return "FilterUnknown"
	case FilterSupported:
		return "FilterSupported"
	case FilterUnsupported:
		return "FilterUnsupported"
	default:
		return fmt.Sprintf("FilterCapability(%d)", int(f))
	}
}

// ServerProfile defines OPC UA server optimization parameters
type ServerProfile struct {
	Name        string
	DisplayName string
	Description string
	// MaxBatchSize controls nodes per CreateMonitoredItems call during Subscribe phase.
	// Performance impact: S7-1200 needs 100 (>200 = 50× degradation), Ignition/Kepware can use 1000 (10× faster).
	// See read_discover.go MonitorBatched() for batch creation logic.
	MaxBatchSize int
	// MaxWorkers controls concurrent goroutines during Browse phase that discover OPC UA node tree in parallel.
	// Performance impact: More workers = faster browsing, but server may throttle or reject connections.
	// See core_browse_workers.go for dynamic worker pool implementation.
	MaxWorkers int
	// MinWorkers sets lower bound for worker pool during Browse phase.
	// Dynamic scaling (currently disabled) keeps workers between MinWorkers and MaxWorkers.
	MinWorkers int
	// MaxMonitoredItems is hardware limit on total monitored items server can handle (0 = unlimited).
	// Example: S7-1200 = 1000 total, S7-1500 = 10000 total. Exceeding this causes subscription failures.
	MaxMonitoredItems int

	// FilterCapability indicates known DataChangeFilter support status (replaces SupportsDataChangeFilter).
	// This is the PRIMARY field for filter capability configuration.
	//
	// Decision logic uses this enum to determine filter behavior:
	//   FilterSupported   → Use filter immediately (no trial)
	//   FilterUnsupported → Skip filter permanently (never trial)
	//   FilterUnknown     → Trial on first batch, cache result
	//
	// Zero value (FilterUnknown) provides sane default with automatic discovery.
	FilterCapability FilterCapability

	// SupportsDataChangeFilter indicates if servers matching this profile
	// support DataChangeFilter in MonitoredItems (OPC UA Part 4, Section 7.17).
	//
	// DEPRECATED: Use FilterCapability instead. This field is maintained for
	// backward compatibility only and will be removed in a future version.
	//
	// Migration: true → FilterSupported, false → FilterUnsupported
	SupportsDataChangeFilter bool
}

// Profile instances
//
// MaxBatchSize values are based on research, vendor documentation, and production testing.
// Server-reported MaxMonitoredItemsPerCall values are theoretical maximums from OPC UA Part 5.
// Profile values are conservative/production-safe limits validated through real-world deployments.
//
// Research: See UMH-ENG-3852 for detailed analysis of optimal batch sizes per server type.
var (
	profileAuto = ServerProfile{
		Name:                     ProfileAuto,
		DisplayName:              "Auto (Defensive Defaults)",
		Description:              "Safe defaults that work with any OPC UA server, including resource-constrained embedded devices. System will auto-detect known servers and optimize automatically.",
		MaxBatchSize:             50,
		MaxWorkers:               5,
		MinWorkers:               1,
		MaxMonitoredItems:        0,              // No limit (unlimited subscription capacity)
		FilterCapability:         FilterUnknown,  // Sane default: trial-based discovery for unknown servers
		SupportsDataChangeFilter: false,          // DEPRECATED: Use FilterCapability instead
	}

	profileHighPerformance = ServerProfile{
		Name:                     ProfileHighPerformance,
		DisplayName:              "High-Performance (VM Servers)",
		Description:              "Aggressive profile for high-performance OPC UA servers running on VM infrastructure. Use when you know your server can handle high concurrency.",
		MaxBatchSize:             1000,
		MaxWorkers:               50,
		MinWorkers:               10,
		MaxMonitoredItems:        0,                 // No limit (unlimited subscription capacity)
		FilterCapability:         FilterSupported,   // VM servers typically support Standard facet
		SupportsDataChangeFilter: true,              // DEPRECATED: Use FilterCapability instead
	}

	profileIgnition = ServerProfile{
		Name:        ProfileIgnition,
		DisplayName: "Ignition Gateway",
		Description: "Optimized for Inductive Automation Ignition Gateway (Eclipse Milo). Handles 64 concurrent operations per session. Server reports: MaxMonitoredItemsPerCall=10000, MaxNodesPerBrowse=250, MaxNodesPerRead=10000, MaxNodesPerWrite=10000 (tested 2025-11-07).",
		// MaxBatchSize: Industry standard safe limit (1,000) validated across OPC UA servers.
		// No Ignition-specific guidance available; Eclipse Milo implementation follows OPC UA Part 5 defaults.
		// Server reports MaxMonitoredItemsPerCall=10000 (tested 2025-11-07).
		// Source: Eclipse Milo implementation + OPC Foundation best practices
		MaxBatchSize:             100,
		MaxWorkers:               20,
		MinWorkers:               5,
		MaxMonitoredItems:        0,                 // No limit (unlimited subscription capacity)
		FilterCapability:         FilterSupported,   // Eclipse Milo implements Standard facet
		SupportsDataChangeFilter: true,              // DEPRECATED: Use FilterCapability instead
	}

	profileKepware = ServerProfile{
		Name:                     ProfileKepware,
		DisplayName:              "Kepware KEPServerEX",
		Description:              "Optimized for PTC Kepware KEPServerEX. Supports up to 128 OPC UA sessions (default, configurable to 4000).",
		MaxBatchSize:             1000,
		MaxWorkers:               40,
		MinWorkers:               5,
		MaxMonitoredItems:        0,                 // No limit (unlimited subscription capacity)
		FilterCapability:         FilterSupported,   // Standard OPC UA server with full support
		SupportsDataChangeFilter: true,              // DEPRECATED: Use FilterCapability instead
	}

	profileS71200 = ServerProfile{
		Name:        ProfileS71200,
		DisplayName: "Siemens S7-1200 PLC",
		Description: "Optimized for Siemens S7-1200 PLCs (Firmware V4.4+). Limited to 10 concurrent sessions and 1000 total monitored items. Does NOT support DataChangeFilter (Micro Embedded Device 2017 profile). Server reports: MaxMonitoredItemsPerCall=1000, MaxNodesPerBrowse=2000, MaxNodesPerRead=2000, MaxNodesPerWrite=2000 (tested 2025-11-07).",
		// MaxBatchSize: Validated at 100 via Siemens Entry-ID 109755846 (02/2024) and production testing.
		// Embedded PLC with limited resources; values >200 cause 50x performance degradation.
		// Server reports MaxMonitoredItemsPerCall=1000 (tested 2025-11-07), but real-world limit is 100-200.
		// Source: https://cache.industry.siemens.com/dl/files/846/109755846/att_1163306/v4/109755846_TIA_Portal_OPC_UA_system_limits.pdf
		// Case study: https://forum.prosysopc.com/forum/opc-ua-java-sdk/how-to-subscribe-over-1500-nodes-from-siemens-s7-opcua-server/
		MaxBatchSize:             100,
		MaxWorkers:               10,
		MinWorkers:               3,
		MaxMonitoredItems:        1000,                // Hardware limit
		FilterCapability:         FilterUnsupported,   // Micro Embedded Device 2017 profile lacks Standard facet
		SupportsDataChangeFilter: false,               // DEPRECATED: Use FilterCapability instead
	}

	profileS71500 = ServerProfile{
		Name:                     ProfileS71500,
		DisplayName:              "Siemens S7-1500 PLC",
		Description:              "Optimized for Siemens S7-1500 PLCs (CPU 1511-1513, Firmware V3.1+). Supports 32 concurrent sessions and 10000 total monitored items.",
		MaxBatchSize:             500,
		MaxWorkers:               20,
		MinWorkers:               5,
		MaxMonitoredItems:        10000,             // Hardware limit
		FilterCapability:         FilterSupported,   // Standard facet with DataChangeFilter support
		SupportsDataChangeFilter: true,              // DEPRECATED: Use FilterCapability instead
	}

	profileProsys = ServerProfile{
		Name:        ProfileProsys,
		DisplayName: "Prosys Simulation Server",
		Description: "Optimized for Prosys OPC UA Simulation Server. Supports 100+ concurrent sessions and high-throughput simulation. Server reports: MaxMonitoredItemsPerCall=10000, MaxNodesPerBrowse=10000, MaxNodesPerRead=10000, MaxNodesPerWrite=10000 (tested 2025-11-07).",
		// MaxBatchSize: Conservative limit (800) safe for Simulation Server; production servers handle 1,500-2,500.
		// Simulation Server becomes unresponsive with 10,000+ points per subscription.
		// Server reports MaxMonitoredItemsPerCall=10000 (tested 2025-11-07), but 800 provides safe headroom.
		// Source: OPC UA Part 5 spec (OperationLimitsType default: 10,000) + Prosys forum case studies
		MaxBatchSize:             800,
		MaxWorkers:               60,
		MinWorkers:               5,
		MaxMonitoredItems:        0,                 // No limit (unlimited subscription capacity)
		FilterCapability:         FilterSupported,   // Full Standard DataChangeFilter support
		SupportsDataChangeFilter: true,              // DEPRECATED: Use FilterCapability instead
	}

	profileUnknown = ServerProfile{
<<<<<<< HEAD
		Name:              ProfileUnknown,
		DisplayName:       "Unknown Server (Fallback)",
		Description:       "Conservative fallback used when server vendor cannot be detected. Same as Auto profile.",
		MaxBatchSize:      50,
		MaxWorkers:        5,
		MinWorkers:        1,
		MaxMonitoredItems: 0, // No limit (unlimited subscription capacity)
=======
		Name:                     "unknown",
		DisplayName:              "Unknown Server (Fallback)",
		Description:              "Conservative fallback used when server vendor cannot be detected. Same as Auto profile.",
		MaxBatchSize:             50,
		MaxWorkers:               5,
		MinWorkers:               1,
		MaxMonitoredItems:        0,              // No limit (unlimited subscription capacity)
		FilterCapability:         FilterUnknown,  // Sane default: trial-based discovery for unknown servers
		SupportsDataChangeFilter: false,          // DEPRECATED: Use FilterCapability instead
>>>>>>> 5a093358
	}
)

// DetectServerProfile analyzes ServerInfo and returns matching profile
func DetectServerProfile(serverInfo *ServerInfo) ServerProfile {
	if serverInfo == nil {
		return profileUnknown
	}

	// Case-insensitive matching
	manufacturer := strings.ToLower(serverInfo.ManufacturerName)
	product := strings.ToLower(serverInfo.ProductName)

	// Ignition Gateway (Inductive Automation / Eclipse Milo)
	if strings.Contains(manufacturer, "inductive automation") ||
		strings.Contains(product, "ignition") ||
		strings.Contains(product, "eclipse milo") {
		return profileIgnition
	}

	// Kepware KEPServerEX (PTC)
	if strings.Contains(manufacturer, "ptc") ||
		strings.Contains(manufacturer, "kepware") ||
		strings.Contains(product, "kepserverex") ||
		strings.Contains(product, "kepware") {
		return profileKepware
	}

	// Siemens (check for S7-1200 first, then S7-1500)
	// Note: Only entered if manufacturer contains "siemens", so "1200"/"1500"
	// patterns won't match non-Siemens products. No additional filtering needed.
	if strings.Contains(manufacturer, "siemens") {
		// Prioritize S7-1200 detection
		if strings.Contains(product, "s7-1200") ||
			strings.Contains(product, "1200") {
			return profileS71200
		}
		// S7-1500 detection
		if strings.Contains(product, "s7-1500") ||
			strings.Contains(product, "1500") {
			return profileS71500
		}
	}

	// Prosys Simulation Server
	if strings.Contains(manufacturer, "prosys") {
		return profileProsys
	}

	// Unknown - use defensive fallback
	return profileUnknown
}

// GetProfileByName returns profile by name constant
func GetProfileByName(name string) ServerProfile {
	switch name {
	case ProfileAuto:
		return profileAuto
	case ProfileHighPerformance:
		return profileHighPerformance
	case ProfileIgnition:
		return profileIgnition
	case ProfileKepware:
		return profileKepware
	case ProfileS71200:
		return profileS71200
	case ProfileS71500:
		return profileS71500
	case ProfileProsys:
		return profileProsys
	default:
		return profileUnknown
	}
}

// Validation Architecture Design Decision
//
// Profile values are COMPILE-TIME constants (hardcoded in this file).
// Profile selection is RUNTIME choice (user config or auto-detection).
//
// Therefore, validation strategy is:
// 1. COMPILE-TIME validation: init() panics on invalid profile constants (fail-fast)
// 2. RUNTIME defense-in-depth: NewServerMetrics() clamps user input at usage points
//
// This validateProfile() function enforces compile-time constraints on hardcoded profiles.
// Any panic here indicates a programming error in profile definitions, not user error.

// validateProfile panics if hardcoded profile violates constraints
// This is defensive programming - catches programming mistakes in profile definitions
func validateProfile(p ServerProfile) {
	if p.MinWorkers < 1 {
		panic(fmt.Sprintf(
			"PROGRAMMING ERROR in profile %s: MinWorkers (%d) must be >= 1. "+
				"This is a hardcoded profile constant bug that must be fixed in code.",
			p.Name, p.MinWorkers))
	}
	if p.MaxWorkers < 1 {
		panic(fmt.Sprintf(
			"PROGRAMMING ERROR in profile %s: MaxWorkers (%d) must be >= 1. "+
				"This is a hardcoded profile constant bug that must be fixed in code.",
			p.Name, p.MaxWorkers))
	}
	if p.MinWorkers > p.MaxWorkers {
		panic(fmt.Sprintf(
			"PROGRAMMING ERROR in profile %s: MinWorkers (%d) > MaxWorkers (%d). "+
				"This is a hardcoded profile constant bug that must be fixed in code.",
			p.Name, p.MinWorkers, p.MaxWorkers))
	}
	if p.MaxBatchSize <= 0 {
		panic(fmt.Sprintf(
			"PROGRAMMING ERROR in profile %s: MaxBatchSize (%d) must be > 0. "+
				"This is a hardcoded profile constant bug that must be fixed in code.",
			p.Name, p.MaxBatchSize))
	}
}

// init validates all hardcoded profiles at package initialization
// Panics on invalid profiles to catch programming mistakes early
func init() {
	profiles := []ServerProfile{
		profileAuto,
		profileHighPerformance,
		profileIgnition,
		profileKepware,
		profileS71200,
		profileS71500,
		profileProsys,
		profileUnknown,
	}

	for _, p := range profiles {
		validateProfile(p)
	}
}<|MERGE_RESOLUTION|>--- conflicted
+++ resolved
@@ -228,16 +228,7 @@
 	}
 
 	profileUnknown = ServerProfile{
-<<<<<<< HEAD
-		Name:              ProfileUnknown,
-		DisplayName:       "Unknown Server (Fallback)",
-		Description:       "Conservative fallback used when server vendor cannot be detected. Same as Auto profile.",
-		MaxBatchSize:      50,
-		MaxWorkers:        5,
-		MinWorkers:        1,
-		MaxMonitoredItems: 0, // No limit (unlimited subscription capacity)
-=======
-		Name:                     "unknown",
+		Name:                     ProfileUnknown,
 		DisplayName:              "Unknown Server (Fallback)",
 		Description:              "Conservative fallback used when server vendor cannot be detected. Same as Auto profile.",
 		MaxBatchSize:             50,
@@ -246,7 +237,6 @@
 		MaxMonitoredItems:        0,              // No limit (unlimited subscription capacity)
 		FilterCapability:         FilterUnknown,  // Sane default: trial-based discovery for unknown servers
 		SupportsDataChangeFilter: false,          // DEPRECATED: Use FilterCapability instead
->>>>>>> 5a093358
 	}
 )
 

// Copyright 2025 UMH Systems GmbH
//
// Licensed under the Apache License, Version 2.0 (the "License");
// you may not use this file except in compliance with the License.
// You may obtain a copy of the License at
//
//     http://www.apache.org/licenses/LICENSE-2.0
//
// Unless required by applicable law or agreed to in writing, software
// distributed under the License is distributed on an "AS IS" BASIS,
// WITHOUT WARRANTIES OR CONDITIONS OF ANY KIND, either express or implied.
// See the License for the specific language governing permissions and
// limitations under the License.

package opcua_plugin_test

import (
	"context"
	"errors"
	"fmt"
	"sync"
	"time"

	"github.com/gopcua/opcua/id"
	"github.com/gopcua/opcua/ua"
	. "github.com/onsi/ginkgo/v2"
	. "github.com/onsi/gomega"

	. "github.com/united-manufacturing-hub/benthos-umh/opcua_plugin"
)

var _ = Describe("Unit Tests", func() {

	Describe("GetReasonableEndpoint Functionality", func() {
		var endpoints []*ua.EndpointDescription
		BeforeEach(func() {
			endpoints = MockGetEndpoints()
			Expect(endpoints).NotTo(BeEmpty())
			Skip("Implement this test")
		})
	})

	DescribeTable("should correctly update node paths",
		func(nodes []NodeDef, expected []NodeDef) {
			UpdateNodePaths(nodes)
			Expect(nodes).To(Equal(expected))
		},
		Entry("no duplicates", []NodeDef{
			{Path: "Folder.Tag1", NodeID: ua.MustParseNodeID("ns=1;s=node1")},
			{Path: "Folder.Tag2", NodeID: ua.MustParseNodeID("ns=1;s=node2")},
			{Path: "Folder.Tag3", NodeID: ua.MustParseNodeID("ns=1;s=node3")},
		}, []NodeDef{
			{Path: "Folder.Tag1", NodeID: ua.MustParseNodeID("ns=1;s=node1")},
			{Path: "Folder.Tag2", NodeID: ua.MustParseNodeID("ns=1;s=node2")},
			{Path: "Folder.Tag3", NodeID: ua.MustParseNodeID("ns=1;s=node3")},
		}),
		Entry("duplicates", []NodeDef{
			{Path: "Folder.Tag1", NodeID: ua.MustParseNodeID("ns=1;s=node1")},
			{Path: "Folder.Tag1", NodeID: ua.MustParseNodeID("ns=1;s=node2")},
			{Path: "Folder.Tag2", NodeID: ua.MustParseNodeID("ns=1;s=node3")},
			{Path: "Folder.Tag3", NodeID: ua.MustParseNodeID("ns=1;s=node4")},
		}, []NodeDef{
			{Path: "Folder.ns_1_s_node1", NodeID: ua.MustParseNodeID("ns=1;s=node1")},
			{Path: "Folder.ns_1_s_node2", NodeID: ua.MustParseNodeID("ns=1;s=node2")},
			{Path: "Folder.Tag2", NodeID: ua.MustParseNodeID("ns=1;s=node3")},
			{Path: "Folder.Tag3", NodeID: ua.MustParseNodeID("ns=1;s=node4")},
		}),
	)

	var _ = Describe("Unit Tests for browse function", Label("browse_test"), func() {

		var (
			ctx              context.Context
			cncl             context.CancelFunc
			nodeBrowser      NodeBrowser
			path             string
			level            int
			logger           Logger
			parentNodeId     string
			nodeChan         chan NodeDef
			errChan          chan error
			wg               *TrackedWaitGroup
			opcuaBrowserChan chan BrowseDetails
			visited          sync.Map
		)
		BeforeEach(func() {
			ctx, cncl = context.WithTimeout(context.Background(), 180*time.Second)
			path = ""
			level = 0
			logger = &MockLogger{}
			parentNodeId = ""
			nodeChan = make(chan NodeDef, 100)
			errChan = make(chan error, 100)
			wg = &TrackedWaitGroup{}
			opcuaBrowserChan = make(chan BrowseDetails, 100)
		})
		AfterEach(func() {
			cncl()
			visited.Clear()
		})

		Context("When browsing nodes with a node class value nil", func() {
			It("should return an error for nil node class in the error channel", func() {
				var attributes []*ua.DataValue
				attributes = append(attributes, getDataValueForNilNodeClass())
				attributes = append(attributes, getDataValueForBrowseName("TestNode"))
				attributes = append(attributes, getDataValueForDescription("Test Description", ua.StatusOK))
				attributes = append(attributes, getDataValueForAccessLevel(ua.AccessLevelTypeCurrentRead|ua.AccessLevelTypeCurrentWrite))
				attributes = append(attributes, getDataValueForDataType(ua.TypeIDInt32, ua.StatusOK))

				rootNodeWithNilNodeClass := &MockOpcuaNodeWraper{
					id:             ua.NewNumericNodeID(0, 1234),
					attributes:     attributes,
					browseName:     &ua.QualifiedName{NamespaceIndex: 0, Name: "Test Node with nil node class"},
					referenceNodes: make(map[uint32][]NodeBrowser),
				}
				nodeBrowser = rootNodeWithNilNodeClass
				wg.Add(1)
				go func() {
					Browse(ctx, nodeBrowser, path, logger, parentNodeId, nodeChan, errChan, wg, opcuaBrowserChan, &visited, GetProfileByName(ProfileAuto))
				}()
				wg.Wait()
				close(nodeChan)
				close(errChan)

				var errs []error
				for err := range errChan {
					errs = append(errs, err)
				}

				Expect(errs).Should(HaveLen(1))
				Expect(errs[0].Error()).To(Equal("attribute value is nil for node: i=1234 and attribute: NodeClass"))
			})

			It("should browse the root node with no children with right attributes", func() {

				rootNode := createMockVariableNode(1234, "TestNode")
				rootNode.attributes = append(rootNode.attributes, getDataValueForNodeClass(ua.NodeClassVariable))
				rootNode.attributes = append(rootNode.attributes, getDataValueForBrowseName("TestNode"))
				rootNode.attributes = append(rootNode.attributes, getDataValueForDescription("Test Description", ua.StatusOK))
				rootNode.attributes = append(rootNode.attributes, getDataValueForAccessLevel(ua.AccessLevelTypeCurrentRead|ua.AccessLevelTypeCurrentWrite))
				rootNode.attributes = append(rootNode.attributes, getDataValueForDataType(ua.TypeIDInt32, ua.StatusOK))

				nodeBrowser = rootNode
				wg.Add(1)
				go func() {
					Browse(ctx, nodeBrowser, path, logger, parentNodeId, nodeChan, errChan, wg, opcuaBrowserChan, &visited, GetProfileByName(ProfileAuto))
				}()
				wg.Wait()
				close(nodeChan)
				close(errChan)

				var nodes []NodeDef
				for nodeDef := range nodeChan {
					nodes = append(nodes, nodeDef)
				}

				var errs []error
				for err := range errChan {
					errs = append(errs, err)
				}

				Expect(errs).Should(BeEmpty())
				Expect(nodes).Should(HaveLen(1))
			})
			It("root node with id.HasComponent should return 1 child", func() {

				rootNode := createMockVariableNode(1234, "TestNode")
				rootNode.attributes = append(rootNode.attributes, getDataValueForNodeClass(ua.NodeClassObject))
				rootNode.attributes = append(rootNode.attributes, getDataValueForBrowseName("TestNode"))
				rootNode.attributes = append(rootNode.attributes, getDataValueForDescription("Test Description", ua.StatusOK))
				rootNode.attributes = append(rootNode.attributes, getDataValueForAccessLevel(ua.AccessLevelTypeCurrentRead|ua.AccessLevelTypeCurrentWrite))
				rootNode.attributes = append(rootNode.attributes, getDataValueForDataType(ua.TypeIDInt32, ua.StatusOK))
				childNode := createMockVariableNode(1223, "TestChildNode")
				childNode.attributes = append(childNode.attributes, getDataValueForNodeClass(ua.NodeClassVariable))
				childNode.attributes = append(childNode.attributes, getDataValueForBrowseName("TestChildNode"))
				childNode.attributes = append(childNode.attributes, getDataValueForDescription("Test Child Description", ua.StatusOK))
				childNode.attributes = append(childNode.attributes, getDataValueForAccessLevel(ua.AccessLevelTypeCurrentRead|ua.AccessLevelTypeCurrentWrite))
				childNode.attributes = append(childNode.attributes, getDataValueForDataType(ua.TypeIDInt32, ua.StatusOK))
				rootNode.AddReferenceNode(id.HasComponent, childNode)

				nodeBrowser = rootNode
				wg.Add(1)
				go func() {
					Browse(ctx, nodeBrowser, path, logger, parentNodeId, nodeChan, errChan, wg, opcuaBrowserChan, &visited, GetProfileByName(ProfileAuto))
				}()
				wg.Wait()
				close(nodeChan)
				close(errChan)

				var nodes []NodeDef
				for nodeDef := range nodeChan {
					nodes = append(nodes, nodeDef)
				}

				var errs []error
				for err := range errChan {
					errs = append(errs, err)
				}

				Expect(errs).Should(BeEmpty())
				Expect(nodes).Should(HaveLen(1))
				Expect(nodes[0].NodeID.String()).To(Equal("i=1223"))
				Expect(nodes[0].BrowseName).To(Equal("TestChildNode"))
			})
			It("root node with id.HasChild should return 1 child", func() {

				rootNode := createMockVariableNode(1234, "TestNode")
				rootNode.attributes = append(rootNode.attributes, getDataValueForNodeClass(ua.NodeClassObject))
				rootNode.attributes = append(rootNode.attributes, getDataValueForBrowseName("TestNode"))
				rootNode.attributes = append(rootNode.attributes, getDataValueForDescription("Test Description", ua.StatusOK))
				rootNode.attributes = append(rootNode.attributes, getDataValueForAccessLevel(ua.AccessLevelTypeCurrentRead|ua.AccessLevelTypeCurrentWrite))
				rootNode.attributes = append(rootNode.attributes, getDataValueForDataType(ua.TypeIDInt32, ua.StatusOK))
				childNode := createMockVariableNode(1223, "TestChildNode")
				childNode.attributes = append(childNode.attributes, getDataValueForNodeClass(ua.NodeClassVariable))
				childNode.attributes = append(childNode.attributes, getDataValueForBrowseName("TestChildNode"))
				childNode.attributes = append(childNode.attributes, getDataValueForDescription("Test Child Description", ua.StatusOK))
				childNode.attributes = append(childNode.attributes, getDataValueForAccessLevel(ua.AccessLevelTypeCurrentRead|ua.AccessLevelTypeCurrentWrite))
				childNode.attributes = append(childNode.attributes, getDataValueForDataType(ua.TypeIDInt32, ua.StatusOK))
				rootNode.AddReferenceNode(id.HasChild, childNode)

				nodeBrowser = rootNode
				wg.Add(1)
				go func() {
					Browse(ctx, nodeBrowser, path, logger, parentNodeId, nodeChan, errChan, wg, opcuaBrowserChan, &visited, GetProfileByName(ProfileAuto))
				}()
				wg.Wait()
				close(nodeChan)
				close(errChan)

				var nodes []NodeDef
				for nodeDef := range nodeChan {
					nodes = append(nodes, nodeDef)
				}

				var errs []error
				for err := range errChan {
					errs = append(errs, err)
				}

				Expect(errs).Should(BeEmpty())
				Expect(nodes).Should(HaveLen(1))
				Expect(nodes[0].NodeID.String()).To(Equal("i=1223"))
				Expect(nodes[0].BrowseName).To(Equal("TestChildNode"))
			})
			It("root node with id.Organizes should return 1 child", func() {

				rootNode := createMockVariableNode(1234, "TestNode")
				rootNode.attributes = append(rootNode.attributes, getDataValueForNodeClass(ua.NodeClassObject))
				rootNode.attributes = append(rootNode.attributes, getDataValueForBrowseName("TestNode"))
				rootNode.attributes = append(rootNode.attributes, getDataValueForDescription("Test Description", ua.StatusOK))
				rootNode.attributes = append(rootNode.attributes, getDataValueForAccessLevel(ua.AccessLevelTypeCurrentRead|ua.AccessLevelTypeCurrentWrite))
				rootNode.attributes = append(rootNode.attributes, getDataValueForDataType(ua.TypeIDInt32, ua.StatusOK))
				childNode := createMockVariableNode(1223, "TestChildNode")
				childNode.attributes = append(childNode.attributes, getDataValueForNodeClass(ua.NodeClassVariable))
				childNode.attributes = append(childNode.attributes, getDataValueForBrowseName("TestChildNode"))
				childNode.attributes = append(childNode.attributes, getDataValueForDescription("Test Child Description", ua.StatusOK))
				childNode.attributes = append(childNode.attributes, getDataValueForAccessLevel(ua.AccessLevelTypeCurrentRead|ua.AccessLevelTypeCurrentWrite))
				childNode.attributes = append(childNode.attributes, getDataValueForDataType(ua.TypeIDInt32, ua.StatusOK))
				rootNode.AddReferenceNode(id.Organizes, childNode)

				nodeBrowser = rootNode
				wg.Add(1)
				go func() {
					Browse(ctx, nodeBrowser, path, logger, parentNodeId, nodeChan, errChan, wg, opcuaBrowserChan, &visited, GetProfileByName(ProfileAuto))
				}()
				wg.Wait()
				close(nodeChan)
				close(errChan)

				var nodes []NodeDef
				for nodeDef := range nodeChan {
					nodes = append(nodes, nodeDef)
				}

				var errs []error
				for err := range errChan {
					errs = append(errs, err)
				}

				Expect(errs).Should(BeEmpty())
				Expect(nodes).Should(HaveLen(1))
				Expect(nodes[0].NodeID.String()).To(Equal("i=1223"))
				Expect(nodes[0].BrowseName).To(Equal("TestChildNode"))
			})
		})

		Context("When browsing nodes where the folder has a PermissionDenied on its Value and ValueRank but one can still see the contents of its children, which is stupid but so is OPC UA. This edge case has been sponsored by Siemens S7-1500 and the community member Diederik", func() {
			It("root node with PermissionDenied should return 1 child ", func() {
				rootNode := createMockVariableNode(1234, "08DischargeCartGroup")
				rootNode.attributes = append(rootNode.attributes, getDataValueForNodeClass(ua.NodeClassVariable))
				rootNode.attributes = append(rootNode.attributes, getDataValueForBrowseName("3:08DischargeCartGroup"))
				rootNode.attributes = append(rootNode.attributes, getDataValueForDescription("", ua.StatusBadAttributeIDInvalid))
				rootNode.attributes = append(rootNode.attributes, getDataValueForAccessLevel(ua.AccessLevelTypeNone)) // PermissionDenied and therefore this node should be ignored in the node-list, but still subscribed to
				rootNode.attributes = append(rootNode.attributes, getDataValueForDataType(0, ua.StatusBadNotReadable))

				childNode := createMockVariableNode(1223, "TestChildNode")
				childNode.attributes = append(childNode.attributes, getDataValueForNodeClass(ua.NodeClassVariable))
				childNode.attributes = append(childNode.attributes, getDataValueForBrowseName("TestChildNode"))
				childNode.attributes = append(childNode.attributes, getDataValueForDescription("Test Child Description", ua.StatusOK))
				childNode.attributes = append(childNode.attributes, getDataValueForAccessLevel(ua.AccessLevelTypeCurrentRead|ua.AccessLevelTypeCurrentWrite))
				childNode.attributes = append(childNode.attributes, getDataValueForDataType(ua.TypeIDInt32, ua.StatusOK))
				rootNode.AddReferenceNode(id.HasChild, childNode)

				nodeBrowser = rootNode
				wg.Add(1)
				go func() {
					Browse(ctx, nodeBrowser, path, logger, parentNodeId, nodeChan, errChan, wg, opcuaBrowserChan, &visited, GetProfileByName(ProfileAuto))
				}()
				wg.Wait()
				close(nodeChan)
				close(errChan)

				var nodes []NodeDef
				for nodeDef := range nodeChan {
					nodes = append(nodes, nodeDef)
				}

				var errs []error
				for err := range errChan {
					errs = append(errs, err)
				}

				Expect(errs).Should(BeEmpty())
				Expect(nodes).Should(HaveLen(1))
				Expect(nodes[0].NodeID.String()).To(Equal("i=1223"))
				Expect(nodes[0].BrowseName).To(Equal("TestChildNode"))
			})
		})

		Context("When browsing a folder structure with HasTypeDefinition and HasChild references", func() {
			It("should browse through ABC folder and return the ProcessValue variable", func() {
				Skip("fake opc ua node browser cannot handle this, as children wiull always return all referencednodes independent of the nodeclass")
				// Create ABC folder node
				abcFolder := createMockVariableNode(1234, "ABC")
				abcFolder.attributes = append(abcFolder.attributes, getDataValueForNodeClass(ua.NodeClassObject))
				abcFolder.attributes = append(abcFolder.attributes, getDataValueForBrowseName("ABC"))
				abcFolder.attributes = append(abcFolder.attributes, getDataValueForDescription("ABC Folder", ua.StatusOK))
				abcFolder.attributes = append(abcFolder.attributes, getDataValueForAccessLevel(ua.AccessLevelTypeCurrentRead))
				abcFolder.attributes = append(abcFolder.attributes, getDataValueForDataType(ua.TypeIDString, ua.StatusOK))

				// Create DEF folder node
				defFolder := createMockVariableNode(1235, "DEF")
				defFolder.attributes = append(defFolder.attributes, getDataValueForNodeClass(ua.NodeClassObject))
				defFolder.attributes = append(defFolder.attributes, getDataValueForBrowseName("DEF"))
				defFolder.attributes = append(defFolder.attributes, getDataValueForDescription("DEF Folder", ua.StatusOK))
				defFolder.attributes = append(defFolder.attributes, getDataValueForAccessLevel(ua.AccessLevelTypeCurrentRead))
				defFolder.attributes = append(defFolder.attributes, getDataValueForDataType(ua.TypeIDString, ua.StatusOK))

				// Create the object node
				objectNode := createMockVariableNode(0, "0:6312FT000")
				objectNode.id = ua.MustParseNodeID("ns=3;s=0:6312FT000")
				objectNode.attributes = append(objectNode.attributes, getDataValueForNodeClass(ua.NodeClassObject))
				objectNode.attributes = append(objectNode.attributes, getDataValueForBrowseName("0:6312FT000"))
				objectNode.attributes = append(objectNode.attributes, getDataValueForDescription("Object Node", ua.StatusOK))
				objectNode.attributes = append(objectNode.attributes, getDataValueForAccessLevel(ua.AccessLevelTypeCurrentRead))
				objectNode.attributes = append(objectNode.attributes, getDataValueForDataType(ua.TypeIDString, ua.StatusOK))

				// Create the ProcessValue variable node
				processValueNode := createMockVariableNode(0, "0:645645645.ProcessValue")
				processValueNode.id = ua.MustParseNodeID("ns=3;s=0:645645645.ProcessValue")
				processValueNode.attributes = append(processValueNode.attributes, getDataValueForNodeClass(ua.NodeClassVariable))
				processValueNode.attributes = append(processValueNode.attributes, getDataValueForBrowseName("ProcessValue"))
				processValueNode.attributes = append(processValueNode.attributes, getDataValueForDescription("Process Value", ua.StatusOK))
				processValueNode.attributes = append(processValueNode.attributes, getDataValueForAccessLevel(ua.AccessLevelTypeCurrentRead|ua.AccessLevelTypeCurrentWrite))
				processValueNode.attributes = append(processValueNode.attributes, getDataValueForDataType(ua.TypeIDString, ua.StatusOK))

				// Set up the references
				folderTypeNode := createMockVariableNode(61, "FolderType")
				folderTypeNode.attributes = append(folderTypeNode.attributes, getDataValueForNodeClass(ua.NodeClassVariableType))
				folderTypeNode.attributes = append(folderTypeNode.attributes, getDataValueForBrowseName("FolderType"))
				folderTypeNode.attributes = append(folderTypeNode.attributes, getDataValueForDescription("Folder Type", ua.StatusOK))
				folderTypeNode.attributes = append(folderTypeNode.attributes, getDataValueForAccessLevel(ua.AccessLevelTypeCurrentRead|ua.AccessLevelTypeCurrentWrite))
				folderTypeNode.attributes = append(folderTypeNode.attributes, getDataValueForDataType(ua.TypeIDString, ua.StatusOK))

				abcFolder.AddReferenceNode(id.HasTypeDefinition, folderTypeNode)
				abcFolder.AddReferenceNode(id.HasChild, defFolder)
				defFolder.AddReferenceNode(id.HasChild, objectNode)
				objectNode.AddReferenceNode(id.HasChild, processValueNode)

				nodeBrowser = abcFolder
				wg.Add(1)
				go func() {
					Browse(ctx, nodeBrowser, path, logger, parentNodeId, nodeChan, errChan, wg, opcuaBrowserChan, &visited, GetProfileByName(ProfileAuto))
				}()
				wg.Wait()
				close(nodeChan)
				close(errChan)

				var nodes []NodeDef
				for nodeDef := range nodeChan {
					nodes = append(nodes, nodeDef)
				}

				var errs []error
				for err := range errChan {
					errs = append(errs, err)
				}

				Expect(errs).Should(BeEmpty())
				Expect(nodes).Should(HaveLen(1))
				Expect(nodes[0].NodeID.String()).To(Equal("ns=3;s=0:645645645.ProcessValue"))
				Expect(nodes[0].BrowseName).To(Equal("ProcessValue"))
			})
		})

		Context("After setting BrowseHierarchicalReferences as a standard way of browsing nodes", Label("BrowseHierarchicalReferences"), func() {
			It("should return all children with HasChild reference type", func() {
				rootNode := createMockNode(84, "root", ua.NodeClassObject)
				childNode := createMockNode(85, "child", ua.NodeClassVariable)
				rootNode.AddReferenceNode(id.HasChild, childNode)

				nodes, errs := startBrowsing(ctx, rootNode, path, level, logger, parentNodeId, nodeChan, errChan, wg, opcuaBrowserChan, &visited)

				Expect(errs).Should(BeEmpty())
				Expect(nodes).Should(HaveLen(1))
				Expect(nodes[0].NodeID.String()).To(Equal("i=85"))
				Expect(nodes[0].BrowseName).To(Equal("child"))
			})

			It("should return all nodes with HasComponent reference type", func() {
				rootNode := createMockNode(84, "root", ua.NodeClassObject)
				childNode := createMockNode(85, "child", ua.NodeClassVariable)
				rootNode.AddReferenceNode(id.HasComponent, childNode)

				nodes, errs := startBrowsing(ctx, rootNode, path, level, logger, parentNodeId, nodeChan, errChan, wg, opcuaBrowserChan, &visited)
				Expect(errs).Should(BeEmpty())
				Expect(nodes).Should(HaveLen(1))
				Expect(nodes[0].NodeID.String()).To(Equal("i=85"))
				Expect(nodes[0].BrowseName).To(Equal("child"))
			})

			It("should return all nodes with Organizes reference type", func() {
				rootNode := createMockNode(84, "root", ua.NodeClassObject)
				childNode := createMockNode(85, "child", ua.NodeClassVariable)
				rootNode.AddReferenceNode(id.Organizes, childNode)

				nodes, errs := startBrowsing(ctx, rootNode, path, level, logger, parentNodeId, nodeChan, errChan, wg, opcuaBrowserChan, &visited)
				Expect(errs).Should(BeEmpty())
				Expect(nodes).Should(HaveLen(1))
				Expect(nodes[0].NodeID.String()).To(Equal("i=85"))
				Expect(nodes[0].BrowseName).To(Equal("child"))
			})

			It("should return all nodes with FolderType reference type", func() {
				rootNode := createMockNode(84, "root", ua.NodeClassObject)
				childNode := createMockNode(85, "child", ua.NodeClassVariable)
				rootNode.AddReferenceNode(id.FolderType, childNode)

				nodes, errs := startBrowsing(ctx, rootNode, path, level, logger, parentNodeId, nodeChan, errChan, wg, opcuaBrowserChan, &visited)
				Expect(errs).Should(BeEmpty())
				Expect(nodes).Should(HaveLen(1))
				Expect(nodes[0].NodeID.String()).To(Equal("i=85"))
				Expect(nodes[0].BrowseName).To(Equal("child"))
			})

			It("should return all nodes with HasNotifier reference type", func() {
				rootNode := createMockNode(84, "root", ua.NodeClassObject)
				childNode := createMockNode(85, "child", ua.NodeClassVariable)
				rootNode.AddReferenceNode(id.HasNotifier, childNode)

				nodes, errs := startBrowsing(ctx, rootNode, path, level, logger, parentNodeId, nodeChan, errChan, wg, opcuaBrowserChan, &visited)
				Expect(errs).Should(BeEmpty())
				Expect(nodes).Should(HaveLen(1))
				Expect(nodes[0].NodeID.String()).To(Equal("i=85"))
				Expect(nodes[0].BrowseName).To(Equal("child"))
			})
		})
	})
})

func MockGetEndpoints() []*ua.EndpointDescription {
	// Define the mock endpoints with the desired properties
	endpoint1 := &ua.EndpointDescription{
		EndpointURL: "opc.tcp://example.com:4840", // Replace with your actual server URL
		Server: &ua.ApplicationDescription{
			ApplicationURI:  "urn:example:server", // Replace with your server's URI
			ApplicationType: ua.ApplicationTypeServer,
		},
		ServerCertificate: []byte{},                                                    // Replace with your server certificate
		SecurityMode:      ua.MessageSecurityModeFromString("SignAndEncrypt"),          // Use appropriate security mode
		SecurityPolicyURI: "http://opcfoundation.org/UA/SecurityPolicy#Basic256Sha256", // Use appropriate security policy URI
		UserIdentityTokens: []*ua.UserTokenPolicy{
			{
				PolicyID:          "anonymous",
				TokenType:         ua.UserTokenTypeAnonymous,
				IssuedTokenType:   "http://opcfoundation.org/UA/UserTokenPolicy#Anonymous",
				SecurityPolicyURI: "http://opcfoundation.org/UA/SecurityPolicy#Basic256Sha256",
			},
			{
				PolicyID:          "username",
				TokenType:         ua.UserTokenTypeUserName,
				IssuedTokenType:   "http://opcfoundation.org/UA/UserTokenPolicy#UserName",
				SecurityPolicyURI: "http://opcfoundation.org/UA/SecurityPolicy#Basic256Sha256",
			},
		},
		TransportProfileURI: "http://opcfoundation.org/UA-Profile/Transport/uatcp-uasc-uabinary",
		SecurityLevel:       3, // Use an appropriate security level
	}

	endpoint2 := &ua.EndpointDescription{
		EndpointURL: "opc.tcp://example2.com:4840", // Replace with your actual server URL
		Server: &ua.ApplicationDescription{
			ApplicationURI:  "urn:example2:server", // Replace with your server's URI
			ApplicationType: ua.ApplicationTypeServer,
		},
		ServerCertificate: []byte("mock_certificate_2"),                      // Replace with your server certificate
		SecurityMode:      ua.MessageSecurityModeFromString("None"),          // Use appropriate security mode
		SecurityPolicyURI: "http://opcfoundation.org/UA/SecurityPolicy#None", // Use appropriate security policy URI
		UserIdentityTokens: []*ua.UserTokenPolicy{
			{
				PolicyID:          "anonymous",
				TokenType:         ua.UserTokenTypeAnonymous,
				IssuedTokenType:   "http://opcfoundation.org/UA/UserTokenPolicy#Anonymous",
				SecurityPolicyURI: "http://opcfoundation.org/UA/SecurityPolicy#None",
			},
			{
				PolicyID:          "username",
				TokenType:         ua.UserTokenTypeUserName,
				IssuedTokenType:   "http://opcfoundation.org/UA/UserTokenPolicy#UserName",
				SecurityPolicyURI: "http://opcfoundation.org/UA/SecurityPolicy#None",
			},
		},
		TransportProfileURI: "http://opcfoundation.org/UA-Profile/Transport/uatcp-uasc-uabinary",
		SecurityLevel:       0, // Use an appropriate security level
	}

	endpoint3 := &ua.EndpointDescription{
		EndpointURL: "opc.tcp://example3.com:4840", // Replace with your actual server URL
		Server: &ua.ApplicationDescription{
			ApplicationURI:  "urn:example3:server", // Replace with your server's URI
			ApplicationType: ua.ApplicationTypeServer,
		},
		ServerCertificate: []byte("mock_certificate_2"),                                    // Replace with your server certificate
		SecurityMode:      ua.MessageSecurityModeFromString("SignAndEncrypt"),              // Use appropriate security mode
		SecurityPolicyURI: "http://opcfoundation.org/UA/SecurityPolicy#Aes256Sha256RsaPss", // Use appropriate security policy URI
		UserIdentityTokens: []*ua.UserTokenPolicy{
			{
				PolicyID:          "anonymous",
				TokenType:         ua.UserTokenTypeAnonymous,
				IssuedTokenType:   "http://opcfoundation.org/UA/UserTokenPolicy#Anonymous",
				SecurityPolicyURI: "http://opcfoundation.org/UA/SecurityPolicy#Aes256Sha256RsaPss",
			},
			{
				PolicyID:          "username",
				TokenType:         ua.UserTokenTypeUserName,
				IssuedTokenType:   "http://opcfoundation.org/UA/UserTokenPolicy#UserName",
				SecurityPolicyURI: "http://opcfoundation.org/UA/SecurityPolicy#Aes256Sha256RsaPss",
			},
		},
		TransportProfileURI: "http://opcfoundation.org/UA-Profile/Transport/uatcp-uasc-uabinary",
		SecurityLevel:       0, // Use an appropriate security level
	}

	// Return the mock endpoints as a slice
	return []*ua.EndpointDescription{endpoint1, endpoint2, endpoint3}
}

type MockOpcuaNodeWraper struct {
	id             *ua.NodeID
	attributes     []*ua.DataValue
	browseName     *ua.QualifiedName
	referenceNodes map[uint32][]NodeBrowser
}

func getDataValueForNilNodeClass() *ua.DataValue {
	return &ua.DataValue{
		EncodingMask: ua.DataValueValue,
		Value:        nil,
		Status:       ua.StatusOK,
	}
}

func getDataValueForNodeClass(nodeClass ua.NodeClass) *ua.DataValue {
	return &ua.DataValue{
		EncodingMask: ua.DataValueValue,
		Value:        ua.MustVariant(int64(nodeClass)),
		Status:       ua.StatusOK,
	}
}

func getDataValueForBrowseName(name string) *ua.DataValue {
	return &ua.DataValue{
		EncodingMask: ua.DataValueValue,
		Value:        ua.MustVariant(&ua.QualifiedName{NamespaceIndex: 0, Name: name}),
		Status:       ua.StatusOK,
	}
}

func getDataValueForDescription(description string, statusCode ua.StatusCode) *ua.DataValue {
	if errors.Is(statusCode, ua.StatusOK) {
		return &ua.DataValue{
			EncodingMask: ua.DataValueValue,
			Value:        ua.MustVariant(description),
			Status:       ua.StatusOK,
		}
	} else {
		return &ua.DataValue{
			EncodingMask: ua.DataValueValue,
			Value:        nil,
			Status:       ua.StatusBadNotReadable,
		}
	}
}

func getDataValueForAccessLevel(accessLevel ua.AccessLevelType) *ua.DataValue {
	return &ua.DataValue{
		EncodingMask: ua.DataValueValue,
		Value:        ua.MustVariant(int64(accessLevel)),
		Status:       ua.StatusOK,
	}
}

func getDataValueForDataType(id ua.TypeID, statusCode ua.StatusCode) *ua.DataValue {
	if errors.Is(statusCode, ua.StatusOK) {
		return &ua.DataValue{
			EncodingMask: ua.DataValueValue,
			Value:        ua.MustVariant(ua.NewNumericNodeID(0, uint32(id))),
			Status:       ua.StatusOK,
		}
	} else {
		return &ua.DataValue{
			EncodingMask: ua.DataValueValue,
			Value:        nil,
			Status:       ua.StatusBadNotReadable,
		}
	}
}
func (m *MockOpcuaNodeWraper) Attributes(ctx context.Context, attrs ...ua.AttributeID) ([]*ua.DataValue, error) {
	return m.attributes, nil
}

// BrowseName implements NodeBrowser.
func (m *MockOpcuaNodeWraper) BrowseName(ctx context.Context) (*ua.QualifiedName, error) {
	return m.browseName, nil
}

// ID implements NodeBrowser.
func (m *MockOpcuaNodeWraper) ID() *ua.NodeID {
	return m.id
}

// Children returns all reference nodes of all refType. In real implementation, it will use id.HierarchicalReferences reference type
// If you want to browse children of a particular refType, use ReferencedNodes
func (m *MockOpcuaNodeWraper) Children(ctx context.Context, refType uint32, nodeClassMask ua.NodeClass) ([]NodeBrowser, error) {
	var result []NodeBrowser
	// return all reference nodes of all refType
	for _, nodes := range m.referenceNodes {
		result = append(result, nodes...)
	}
	return result, nil
}

// ReferencedNodes returns all reference nodes of a particular refType
func (m *MockOpcuaNodeWraper) ReferencedNodes(ctx context.Context, refType uint32, browseDir ua.BrowseDirection, nodeClassMask ua.NodeClass, includeSubtypes bool) ([]NodeBrowser, error) {
	if nodes, ok := m.referenceNodes[refType]; ok {
		return nodes, nil
	}
	return nil, nil
}

type MockLogger struct {
}

func (m *MockOpcuaNodeWraper) AddReferenceNode(refType uint32, node NodeBrowser) {
	m.referenceNodes[refType] = append(m.referenceNodes[refType], node)
}

func (m *MockLogger) Debugf(format string, args ...interface{}) {
	fmt.Printf(format, args...)
}

func (m *MockLogger) Warnf(format string, args ...interface{}) {
	fmt.Printf(format, args...)
}

// createMockVariableNode creates a mock OPC UA node with a given ID and name.
// id is the node id in namespace 0
// name is the browse name of the node
// both parameters can be overridden by using Attributes method
func createMockVariableNode(id uint32, name string) *MockOpcuaNodeWraper {
	return &MockOpcuaNodeWraper{
		id:             ua.NewNumericNodeID(0, id),
		browseName:     &ua.QualifiedName{NamespaceIndex: 0, Name: name},
		referenceNodes: make(map[uint32][]NodeBrowser),
	}
}

func createMockNode(id uint32, name string, nodeClass ua.NodeClass) *MockOpcuaNodeWraper {
	node := &MockOpcuaNodeWraper{
		id:             ua.NewNumericNodeID(0, id),
		browseName:     &ua.QualifiedName{NamespaceIndex: 0, Name: name},
		referenceNodes: make(map[uint32][]NodeBrowser),
	}
	node.attributes = append(node.attributes, getDataValueForNodeClass(nodeClass))
	node.attributes = append(node.attributes, getDataValueForBrowseName(name))
	node.attributes = append(node.attributes, getDataValueForDescription(name, ua.StatusOK))
	node.attributes = append(node.attributes, getDataValueForAccessLevel(ua.AccessLevelTypeCurrentRead))
	node.attributes = append(node.attributes, getDataValueForDataType(ua.TypeIDString, ua.StatusOK))
	return node
}

// Ensure that the MockOpcuaNodeWraper implements the NodeBrowser interface
var _ NodeBrowser = &MockOpcuaNodeWraper{}

// MockOpcuaNodeWithBadNodeID simulates a node that returns StatusBadNodeIDUnknown
// error when Attributes() is called. This is used to test error handling in browse operations.
type MockOpcuaNodeWithBadNodeID struct {
	id         *ua.NodeID
	browseName *ua.QualifiedName
}

func (m *MockOpcuaNodeWithBadNodeID) ID() *ua.NodeID {
	return m.id
}

func (m *MockOpcuaNodeWithBadNodeID) BrowseName(ctx context.Context) (*ua.QualifiedName, error) {
	return m.browseName, nil
}

func (m *MockOpcuaNodeWithBadNodeID) Attributes(ctx context.Context, attrs ...ua.AttributeID) ([]*ua.DataValue, error) {
	// Return StatusBadNodeIDUnknown error to simulate the real-world scenario
	return nil, ua.StatusBadNodeIDUnknown
}

func (m *MockOpcuaNodeWithBadNodeID) Children(ctx context.Context, refType uint32, nodeClassMask ua.NodeClass) ([]NodeBrowser, error) {
	return nil, nil
}

func (m *MockOpcuaNodeWithBadNodeID) ReferencedNodes(ctx context.Context, refType uint32, browseDir ua.BrowseDirection, nodeClassMask ua.NodeClass, includeSubtypes bool) ([]NodeBrowser, error) {
	return nil, nil
}

// Ensure the mock implements NodeBrowser
var _ NodeBrowser = &MockOpcuaNodeWithBadNodeID{}

// TestBrowseNodeWithStatusBadNodeIDUnknown verifies that when a node returns
// StatusBadNodeIDUnknown during Attributes() call:
// 1. The error message includes the node ID that caused the error
// 2. Browse continues with other valid nodes (doesn't abort)
//
// This test addresses ENG-3828 where node IDs are not logged for
// StatusBadNodeIDUnknown errors, making debugging impossible.
//
// TDD RED PHASE: This test will FAIL because:
// - Current code: sendError(ctx, err, errChan, logger) at core_browse.go:255
// - Missing: Node ID not wrapped into error message
// - Expected: Error should contain "ns=2;i=9999" but won't
var _ = Describe("Browse with StatusBadNodeIDUnknown", func() {
	Context("when a node returns StatusBadNodeIDUnknown during browse", func() {
		It("should include node ID in error message and continue with valid nodes", func() {
			ctx := context.Background()
			path := ""
			logger := &MockLogger{}
			parentNodeId := ""
			nodeChan := make(chan NodeDef, 100)
			errChan := make(chan error, 100)
			wg := &TrackedWaitGroup{}
			opcuaBrowserChan := make(chan BrowseDetails, 100)
			visited := &sync.Map{}

			// Create root folder that organizes two child nodes
			rootFolder := createMockNode(1000, "RootFolder", ua.NodeClassObject)

			// Child 1: BAD node that will return StatusBadNodeIDUnknown error
			badNode := &MockOpcuaNodeWithBadNodeID{
				id:         ua.MustParseNodeID("ns=2;i=9999"),
				browseName: &ua.QualifiedName{NamespaceIndex: 2, Name: "BadNode"},
			}

			// Child 2: GOOD node that should still be browsed
			goodNode := createMockNode(2000, "GoodNode", ua.NodeClassVariable)

			// Add both nodes as children via Organizes reference
			rootFolder.AddReferenceNode(id.Organizes, badNode)
			rootFolder.AddReferenceNode(id.Organizes, goodNode)

			// Start browsing
			wg.Add(1)
			go func() {
<<<<<<< HEAD
				Browse(ctx, rootFolder, path, logger, parentNodeId, nodeChan, errChan, wg, opcuaBrowserChan, visited, GetProfileByName(ProfileAuto))
=======
				Browse(ctx, rootFolder, path, logger, parentNodeId, nodeChan, errChan, wg, opcuaBrowserChan, visited)
>>>>>>> 0586c2e8
			}()
			wg.Wait()
			close(nodeChan)
			close(errChan)

			// Collect results
			var nodes []NodeDef
			for nodeDef := range nodeChan {
				nodes = append(nodes, nodeDef)
			}

			var errs []error
			for err := range errChan {
				errs = append(errs, err)
			}

			// ASSERTION 1: Error should contain the problematic node ID
			// This will FAIL in RED phase because node ID is not logged
			Expect(errs).Should(HaveLen(1), "Should have exactly one error for the bad node")
			Expect(errs[0].Error()).To(ContainSubstring("ns=2;i=9999"),
				"Error message MUST include the node ID that caused StatusBadNodeIDUnknown")

			// ASSERTION 2: Browse should continue and return the good node
			// This may also fail if browse aborts on first error
			Expect(nodes).Should(HaveLen(1), "Should still discover the good node")
			Expect(nodes[0].NodeID.String()).To(Equal("i=2000"))
			Expect(nodes[0].BrowseName).To(Equal("GoodNode"))
		})
	})
})

func startBrowsing(ctx context.Context, rootNode NodeBrowser, path string, level int, logger Logger, parentNodeId string, nodeChan chan NodeDef, errChan chan error, wg *TrackedWaitGroup, opcuaBrowserChan chan BrowseDetails, visited *sync.Map) ([]NodeDef, []error) {
	wg.Add(1)
	go func() {
		Browse(ctx, rootNode, path, logger, parentNodeId, nodeChan, errChan, wg, opcuaBrowserChan, visited, GetProfileByName(ProfileAuto))
	}()
	wg.Wait()
	close(nodeChan)
	close(errChan)

	var nodes []NodeDef
	for nodeDef := range nodeChan {
		nodes = append(nodes, nodeDef)
	}

	var errs []error
	for err := range errChan {
		errs = append(errs, err)
	}

	return nodes, errs
}

// ENG-3835: TDD RED tests for channel blocking fixes
var _ = Describe("Browse Channel Blocking Behavior (ENG-3835)", func() {
	Context("when opcuaBrowserChan is full", func() {
		It("should block worker instead of dropping messages", func(ctx SpecContext) {
			// Create small opcuaBrowserChan to force blocking
			opcuaBrowserChan := make(chan BrowseDetails, 2)
			nodeChan := make(chan NodeDef, 10)
			errChan := make(chan error, 10)
			var wg TrackedWaitGroup
			visited := &sync.Map{}
			logger := &MockLogger{}

			// Fill opcuaBrowserChan to capacity
			opcuaBrowserChan <- BrowseDetails{}
			opcuaBrowserChan <- BrowseDetails{}

			// Create mock node that will trigger opcuaBrowserChan send
			// Must use createMockNode with all attributes, not createMockVariableNode
			rootNode := createMockNode(1, "TestNode", ua.NodeClassVariable)

			// Start browse in goroutine
			done := make(chan bool)
			go func() {
				wg.Add(1)
				Browse(ctx, rootNode, "", logger, "", nodeChan, errChan, &wg, opcuaBrowserChan, visited)
				wg.Wait()
				close(done)
			}()

			// Verify worker is blocked (not completed immediately)
			select {
			case <-done:
				Fail("Worker completed instead of blocking - this means it dropped the message (BUG!)")
			case <-time.After(100 * time.Millisecond):
				// Expected: worker is still blocked waiting to send to opcuaBrowserChan
			}

			// Drain opcuaBrowserChan to unblock worker
			<-opcuaBrowserChan

			// Worker should now complete
			Eventually(done, 5*time.Second).Should(BeClosed(), "Worker should complete after channel is drained")

			// Clean up
			close(nodeChan)
			close(errChan)
			close(opcuaBrowserChan)
		}, SpecTimeout(10*time.Second))
	})

	Context("when taskChan is full and context is canceled", func() {
		It("should exit gracefully without deadlock", func(ctx SpecContext) {
			// Create parent with many children to trigger taskChan queueing
			parentNode := createMockNode(1, "ParentFolder", ua.NodeClassObject)

			// Add 50 children to force multiple queue operations
			for i := uint32(2); i < 52; i++ {
				childNode := createMockVariableNode(i, fmt.Sprintf("Child_%d", i))
				parentNode.AddReferenceNode(id.HierarchicalReferences, childNode)
			}

			// Create small taskChan that will fill quickly
			// Note: We can't directly control taskChan from test (it's created in browse()),
			// but we can test context cancellation behavior
			nodeChan := make(chan NodeDef, 100)
			errChan := make(chan error, 100)
			opcuaBrowserChan := make(chan BrowseDetails, 100)
			var wg TrackedWaitGroup
			visited := &sync.Map{}
			logger := &MockLogger{}

			// Create cancelable context
			cancelCtx, cancel := context.WithCancel(ctx)

			// Start browse
			done := make(chan struct{})
			go func() {
				wg.Add(1)
				Browse(cancelCtx, parentNode, "", logger, "", nodeChan, errChan, &wg, opcuaBrowserChan, visited)
				wg.Wait()
				close(done)
			}()

			// Let browse start processing
			time.Sleep(50 * time.Millisecond)

			// Cancel context while browse is running
			cancel()

			// Browse should exit gracefully within timeout
			select {
			case <-done:
				// Success: browse exited cleanly after cancellation
			case <-time.After(2 * time.Second):
				Fail("Browse did not exit after context cancellation - possible deadlock in taskChan or opcuaBrowserChan")
			}

			// Clean up
			close(nodeChan)
			close(errChan)
			close(opcuaBrowserChan)
		}, SpecTimeout(5*time.Second))
	})
})<|MERGE_RESOLUTION|>--- conflicted
+++ resolved
@@ -778,11 +778,7 @@
 			// Start browsing
 			wg.Add(1)
 			go func() {
-<<<<<<< HEAD
-				Browse(ctx, rootFolder, path, logger, parentNodeId, nodeChan, errChan, wg, opcuaBrowserChan, visited, GetProfileByName(ProfileAuto))
-=======
-				Browse(ctx, rootFolder, path, logger, parentNodeId, nodeChan, errChan, wg, opcuaBrowserChan, visited)
->>>>>>> 0586c2e8
+			Browse(ctx, rootFolder, path, logger, parentNodeId, nodeChan, errChan, wg, opcuaBrowserChan, visited, GetProfileByName(ProfileAuto))
 			}()
 			wg.Wait()
 			close(nodeChan)

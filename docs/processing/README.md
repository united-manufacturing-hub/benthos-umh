# Processing

This section covers Benthos processors for data transformation and message handling. Processors allow you to modify, filter, and enrich messages as they flow through your data pipelines.

## Available Processors

- **[Tag Processor](tag-processor.md)** - Optimized for processing tags and time series data, converting them to the UMH data model within the `_historian` data contract. Provides automatic message formatting, metadata generation, and structured processing stages.

<<<<<<< HEAD
- **[Classic to Core Processor](classic-to-core-processor.md)** - Converts UMH Historian Data Contract format messages into Core format, following the "one tag, one message, one topic" principle.
=======
- **[Downsampler](downsampler.md)** - Reduces time-series data volume by filtering out insignificant changes using configurable algorithms. Integrates with UMH data pipelines to compress historian data while preserving significant trends.
>>>>>>> 7fc8a801

- **[Node-RED JavaScript Processor](node-red-javascript-processor.md)** - Provides full control over payload and metadata through custom JavaScript code. Use this processor when you need complex transformations, conditional logic, or custom processing beyond standard tag handling.

- **[More Processors](https://docs.redpanda.com/redpanda-connect/components/processors/about/)** - Additional built-in processors available in Benthos/Redpanda Connect for various data processing needs.

## Which Processor to Choose?

- Use **Tag Processor** when working with structured time series data that needs to conform to the UMH data model
<<<<<<< HEAD
- Use **Classic to Core Processor** when migrating from legacy UMH Historian Data Contract format to modern Core format
=======
- Use **Downsampler** after tag_processor to reduce data volume while preserving important changes in time-series data
>>>>>>> 7fc8a801
- Use **Node-RED JavaScript Processor** when you need maximum flexibility and custom processing logic
- Explore the **additional processors** for specific use cases like JSON manipulation, HTTP requests, caching, and more<|MERGE_RESOLUTION|>--- conflicted
+++ resolved
@@ -6,11 +6,9 @@
 
 - **[Tag Processor](tag-processor.md)** - Optimized for processing tags and time series data, converting them to the UMH data model within the `_historian` data contract. Provides automatic message formatting, metadata generation, and structured processing stages.
 
-<<<<<<< HEAD
 - **[Classic to Core Processor](classic-to-core-processor.md)** - Converts UMH Historian Data Contract format messages into Core format, following the "one tag, one message, one topic" principle.
-=======
+
 - **[Downsampler](downsampler.md)** - Reduces time-series data volume by filtering out insignificant changes using configurable algorithms. Integrates with UMH data pipelines to compress historian data while preserving significant trends.
->>>>>>> 7fc8a801
 
 - **[Node-RED JavaScript Processor](node-red-javascript-processor.md)** - Provides full control over payload and metadata through custom JavaScript code. Use this processor when you need complex transformations, conditional logic, or custom processing beyond standard tag handling.
 
@@ -19,10 +17,7 @@
 ## Which Processor to Choose?
 
 - Use **Tag Processor** when working with structured time series data that needs to conform to the UMH data model
-<<<<<<< HEAD
 - Use **Classic to Core Processor** when migrating from legacy UMH Historian Data Contract format to modern Core format
-=======
 - Use **Downsampler** after tag_processor to reduce data volume while preserving important changes in time-series data
->>>>>>> 7fc8a801
 - Use **Node-RED JavaScript Processor** when you need maximum flexibility and custom processing logic
 - Explore the **additional processors** for specific use cases like JSON manipulation, HTTP requests, caching, and more
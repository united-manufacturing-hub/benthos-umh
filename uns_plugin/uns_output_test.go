// Copyright 2025 UMH Systems GmbH
//
// Licensed under the Apache License, Version 2.0 (the "License");
// you may not use this file except in compliance with the License.
// You may obtain a copy of the License at
//
//     http://www.apache.org/licenses/LICENSE-2.0
//
// Unless required by applicable law or agreed to in writing, software
// distributed under the License is distributed on an "AS IS" BASIS,
// WITHOUT WARRANTIES OR CONDITIONS OF ANY KIND, either express or implied.
// See the License for the specific language governing permissions and
// limitations under the License.

package uns_plugin

import (
	"context"
	"errors"
	"time"

	. "github.com/onsi/ginkgo/v2"
	. "github.com/onsi/gomega"
	"github.com/redpanda-data/benthos/v4/public/service"
	"github.com/twmb/franz-go/pkg/kgo"
)

type TestMessagePublisher interface {
	// Helper methods for Mock implementation
	IsProduceSyncCalled() bool
	IsCreateTopicCalled() bool
	GetRequestedProduceMessages() []Record
	WithConnectFunc(func(...kgo.Opt) error)
	WithCloseFunc(func() error)
	WithProduceFunc(func(context.Context, []Record) error)
	WithTopicExistsFunc(func(context.Context, string) (bool, int, error))
	WithCreateTopicFunc(func(context.Context, string, int32) error)
	MessagePublisher
}

type ConnectFunc func(...kgo.Opt) error
type CloseFunc func() error
type ProduceFunc func(context.Context, []Record) error
type TopicExistsFunc func(context.Context, string) (bool, int, error)
type CreateTopicFunc func(context.Context, string, int32) error

type MockKafkaClient struct {
	// Mock behaviours
	connectFunc     ConnectFunc
	closeFunc       CloseFunc
	produceFunc     ProduceFunc
	topicExistsFunc TopicExistsFunc
	createTopicFunc CreateTopicFunc

	// Fields for test observation
	produceSyncCalled        bool
	createTopicCalled        bool
	requestedProduceMessages []Record
}

func (m *MockKafkaClient) Connect(...kgo.Opt) error {
	return m.connectFunc()
}

func (m *MockKafkaClient) Close() error {
	return m.closeFunc()
}

func (m *MockKafkaClient) ProduceSync(ctx context.Context, records []Record) error {
	m.produceSyncCalled = true
	m.requestedProduceMessages = records
	return m.produceFunc(ctx, records)
}

func (m *MockKafkaClient) CreateTopic(ctx context.Context, topic string, partition int32) error {
	m.createTopicCalled = true
	return m.createTopicFunc(ctx, topic, partition)
}

func (m *MockKafkaClient) IsTopicExists(ctx context.Context, topic string) (bool, int, error) {
	return m.topicExistsFunc(ctx, topic)
}

func (m *MockKafkaClient) IsProduceSyncCalled() bool {
	return m.produceSyncCalled
}

func (m *MockKafkaClient) IsCreateTopicCalled() bool {
	return m.createTopicCalled
}

func (m *MockKafkaClient) GetRequestedProduceMessages() []Record {
	return m.requestedProduceMessages
}

func (m *MockKafkaClient) WithConnectFunc(f func(...kgo.Opt) error) {
	m.connectFunc = f
}

func (m *MockKafkaClient) WithCloseFunc(f func() error) {
	m.closeFunc = f
}

func (m *MockKafkaClient) WithProduceFunc(f func(context.Context, []Record) error) {
	m.produceFunc = f
}

func (m *MockKafkaClient) WithTopicExistsFunc(f func(context.Context, string) (bool, int, error)) {
	m.topicExistsFunc = f
}

func (m *MockKafkaClient) WithCreateTopicFunc(f func(context.Context, string, int32) error) {
	m.createTopicFunc = f
}

var _ = Describe("Initializing uns output plugin", func() {
	var (
		outputPlugin service.BatchOutput
		unsClient    *unsOutput
		ctx          context.Context
		cancel       context.CancelFunc
		mockClient   TestMessagePublisher
	)

	BeforeEach(func() {
		// Default mock behaviours for the happy path
		// These functions can be overridden in the following tests
		mockClient = &MockKafkaClient{
			connectFunc: func(...kgo.Opt) error {
				return nil
			},
			closeFunc: func() error {
				return nil
			},
			produceFunc: func(ctx context.Context, r []Record) error {
				if len(r) == 0 {
					return errors.New("produceSync is called with empty messages list")
				}
				return nil
			},
			topicExistsFunc: func(ctx context.Context, s string) (bool, int, error) {
				return true, 1, nil
			},
			createTopicFunc: func(ctx context.Context, s string, i int32) error {
				return nil
			},
		}

		unsConf := unsOutputConfig{
			bridgedBy: "default-test-bridge",
		}
<<<<<<< HEAD
		messageKey, _ := service.NewInterpolatedString("${! meta(\"topic\") }")
		unsConf.topic = messageKey
=======
		topic, _ := service.NewInterpolatedString("${! meta(\"topic\") }")
		unsConf.topic = topic
>>>>>>> 696054ac
		outputPlugin = newUnsOutputWithClient(mockClient, unsConf, nil)
		unsClient = outputPlugin.(*unsOutput)
		ctx, cancel = context.WithTimeout(context.Background(), 5*time.Second)
	})

	AfterEach(func() {
		if cancel != nil {
			cancel()
		}
	})

	Context("calling outputConfig method", func() {
		It("should return a valid configspec", func() {
			spec := outputConfig()
			Expect(spec).NotTo(BeNil())
		})
	})

	Context("calling Connect function", func() {
		It("should initialize the kafka client", func() {
			err := outputPlugin.Connect(ctx)
			Expect(err).To(BeNil())
			Expect(unsClient.client).NotTo(BeNil())
		})

		When("the internal kafka client throws error", func() {
			JustBeforeEach(func() {
				mockClient.WithConnectFunc(func(o ...kgo.Opt) error {
					return errors.New("mock kafka client error: no valid seedbrokers")
				})
			})
			It("should throw the error", func() {
				err := outputPlugin.Connect(ctx)
				Expect(err.Error()).To(BeEquivalentTo("error while creating a kafka client with broker : mock kafka client error: no valid seedbrokers"))
			})
		})

		When("the default output topic does not exists", func() {
			JustBeforeEach(func() {
				mockClient.WithTopicExistsFunc(func(ctx context.Context, s string) (bool, int, error) {
					return false, 0, nil
				})
				mockClient.WithCreateTopicFunc(func(ctx context.Context, s string, i int32) error {
					return nil
				})
			})

			It("should create the default output topic", func() {
				err := outputPlugin.Connect(ctx)
				Expect(err).To(BeNil())

				client, ok := unsClient.client.(TestMessagePublisher)
				Expect(ok).To(BeTrue())
				Expect(client.IsCreateTopicCalled()).To(BeTrue())

			})
		})

		When("the default topic exists but with an unexpected partition count", func() {
			JustBeforeEach(func() {
				partitionCount := 15 // a number different from the expected defaultOutputTopicPartitionCount
				mockClient.WithTopicExistsFunc(func(ctx context.Context, s string) (bool, int, error) {
					return true, partitionCount, nil
				})
			})

			It("should return an error regarding the partitionCount", func() {
				err := outputPlugin.Connect(ctx)
				Expect(err.Error()).To(BeEquivalentTo("default output topic 'umh.messages' has a mismatched partition count: required 1, actual 15"))
			})
		})
	})

	Context("calling Close function", func() {
		It("should close the underlying kafka client", func() {
			err := outputPlugin.Connect(ctx)
			Expect(err).To(BeNil())

			err = outputPlugin.Close(ctx)
			Expect(err).To(BeNil())
			Expect(unsClient.client).To(BeNil())
		})

	})

	Context("calling WriteBatch function", func() {
		JustBeforeEach(func() {
			// Lets group all the Connect calls
			_ = outputPlugin.Connect(ctx)
		})
		When("with empty list of message", func() {
			It("should throw error about empty message list", func() {
				err := outputPlugin.WriteBatch(ctx, nil)
				Expect(err).To(BeNil())
			})
		})
		When("with list of messages", func() {
			It("should call produceSync internally with the given list of messages", func() {
				var msgs service.MessageBatch
				for range 10 {
					msg := service.NewMessage([]byte(`{"data": "test"}`))
					msg.MetaSet("topic", "umh.v1.abc")
					msgs = append(msgs, msg)
				}
				err := outputPlugin.WriteBatch(ctx, msgs)
				Expect(err).To(BeNil())

				client, ok := unsClient.client.(TestMessagePublisher)
				Expect(ok).To(BeTrue())
				produceFuncCalled := client.IsProduceSyncCalled()
				Expect(produceFuncCalled).To(BeTrue())
				messages := client.GetRequestedProduceMessages()
				Expect(len(messages)).To(BeNumerically("==", 10))
				for _, m := range messages {
					Expect(m.Topic).To(BeEquivalentTo(defaultOutputTopic))
					Expect(m.Value).To(BeEquivalentTo([]byte(`{"data": "test"}`)))
					Expect(m.Key).To(BeEquivalentTo([]byte("umh.v1.abc")))
				}
			})

			It("should throw an error if the message does not have a topic key", Label("test"), func() {
				// The meta key topic is not set
				msg := service.NewMessage([]byte(`{"data": "test"}`))
				msgs := service.MessageBatch{msg}
				err := outputPlugin.WriteBatch(ctx, msgs)
				Expect(err).To(HaveOccurred())
				Expect(err.Error()).To(ContainSubstring("topic is not set or is empty in message 0, topic is mandatory"))
			})
		})

		When("the internal kafka client throws a produce error", func() {
			// Mock the Producefunc with an error
			JustBeforeEach(func() {
				mockClient.WithProduceFunc(func(ctx context.Context, r []Record) error {
					return errors.New("leader partition not found")
				})
			})

			It("should throw an error", func() {
				var msgs service.MessageBatch
				for range 10 {
					msg := service.NewMessage(nil)
					msg.MetaSet("topic", "umh.v1.enterprise.messages")
					msg.SetStructured(map[string]any{
						"value": "mock message",
					})
					msgs = append(msgs, msg)
				}
				err := outputPlugin.WriteBatch(ctx, msgs)
				Expect(err.Error()).To(BeEquivalentTo("error writing batch output to kafka: leader partition not found"))
			})
		})
	})
})<|MERGE_RESOLUTION|>--- conflicted
+++ resolved
@@ -149,13 +149,9 @@
 		unsConf := unsOutputConfig{
 			bridgedBy: "default-test-bridge",
 		}
-<<<<<<< HEAD
-		messageKey, _ := service.NewInterpolatedString("${! meta(\"topic\") }")
-		unsConf.topic = messageKey
-=======
+
 		topic, _ := service.NewInterpolatedString("${! meta(\"topic\") }")
 		unsConf.topic = topic
->>>>>>> 696054ac
 		outputPlugin = newUnsOutputWithClient(mockClient, unsConf, nil)
 		unsClient = outputPlugin.(*unsOutput)
 		ctx, cancel = context.WithTimeout(context.Background(), 5*time.Second)

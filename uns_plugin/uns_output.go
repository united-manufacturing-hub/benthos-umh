// Copyright 2025 UMH Systems GmbH
//
// Licensed under the Apache License, Version 2.0 (the "License");
// you may not use this file except in compliance with the License.
// You may obtain a copy of the License at
//
//     http://www.apache.org/licenses/LICENSE-2.0
//
// Unless required by applicable law or agreed to in writing, software
// distributed under the License is distributed on an "AS IS" BASIS,
// WITHOUT WARRANTIES OR CONDITIONS OF ANY KIND, either express or implied.
// See the License for the specific language governing permissions and
// limitations under the License.

package uns_plugin

import (
	"context"
	"fmt"
	"regexp"
	"strings"
	"time"

	"github.com/redpanda-data/benthos/v4/public/service"
	"github.com/twmb/franz-go/pkg/kgo"
)

// init registers the "uns" batch output plugin with Benthos using its configuration and constructor.
func init() {
	service.RegisterBatchOutput("uns", outputConfig(), newUnsOutput)
}

const (
	defaultOutputTopic               = "umh.messages" // by the current state, the output topic must not be changed for this plugin
	defaultOutputTopicPartitionCount = 1
	defaultBrokerAddress             = "localhost:9092"
	defaultClientID                  = "umh_core"
	defaultBridgeName                = "umh_core"
	defaultTopic                     = "${! meta(\"topic\") }"
)

var (
	topicSanitizer = regexp.MustCompile(`[^a-zA-Z0-9._\-]`)
)

// outputConfig returns the Benthos configuration specification for the “uns”
// batch-output plugin.
//
// ──────────────────────────────────────────────────────────────────────────────
//
//	▶  PURPOSE
//	    Publishes data into the United Manufacturing Hub Unified Namespace.
//	    Every record is written to the local Redpanda topic **umh.messages**;
//	    the *Kafka-key* (not the topic) is taken from `topic`, normally
//	    `${! meta("topic") }`, and is ISA-95 / UMH-style (`umh.v1.<…>`).
//
//	▶  SCOPE
//	    The plugin is intended to run **inside UMH Core**.  There it can be
//	    configured with a single line:
//
//	        output:
//	          uns: {}
//
//	    Outside UMH Core you must at least set `broker_address`.
//
//	▶  DEFAULTS & SAFETY
//	    * Broker : localhost:9092 (the embedded Redpanda)
//	    * Topic  : umh.messages (hard-wired)
//	    * Key    : ${! meta("topic") }  – sanitized to `[a-zA-Z0-9._-]`
//	    * Header : `bridged_by = umh-core` (auto-overwritten by the
//	               Management Console when the container is deployed as a
//	               protocol-converter)
//
//	    If umh.messages does not exist, the plugin creates it with one
//	    partition and `cleanup.policy = compact,delete`.
//
// ──────────────────────────────────────────────────────────────────────────────
func outputConfig() *service.ConfigSpec {
	return service.NewConfigSpec().
		Summary("Publishes records to UMH Core’s Kafka (Redpanda) topic `umh.messages`.").
		Description(`
Inside UMH Core you usually configure **nothing**:

    output:
      uns: {}

The plugin connects to Redpanda on localhost:9092, batches 100 records
or 100 ms, and writes them to *umh.messages*.  The Kafka key is taken
from '${! meta("topic") }' (set automatically by the tag_processor,
Bloblang, or Node-RED JS).  Outside UMH Core you may override the broker
or add a custom 'bridged_by' header for traceability.
`).
		Field(service.NewInterpolatedStringField("topic").
			Description(`
The **Kafka key** for every record.  Must follow the UMH naming pattern
'umh.v1.<enterprise>.<site>.<area>.<data_contract>[.<virtual_path>].<tag>'.

Leave it at the default '${! meta("topic") }' if you use the tag_processor
or set it in Bloblang / Node-RED JS.

Any character not matching [a-zA-Z0-9._-] is replaced by '_'.
`).
			Example("${! meta(\"topic\") }").
			Example("umh.v1.enterprise.site.area.historian").
			Default(defaultTopic)).
		Field(service.NewStringField("broker_address").
			Description(`
Kafka / Redpanda bootstrap list.  Comma-separated if you have multiple
brokers, e.g. "broker1:9092,broker2:9092".

Default 'localhost:9092' is correct for every UMH Core installation.
`).
			Default(defaultBrokerAddress)).
		Field(service.NewStringField("bridged_by").
			Description(`
Traceability header.  Defaults to 'umh-core' but is automatically
overwritten by UMH Core when the container runs as a protocol-converter:
'protocol-converter-<INSTANCE>-<NAME>'.
`).
			Default(defaultBridgeName))
}

// Config holds the configuration for the UNS output plugin
<<<<<<< HEAD
type unsOutputConfig struct {
=======
type unsConfig struct {
>>>>>>> 696054ac
	topic         *service.InterpolatedString
	brokerAddress string
	bridgedBy     string
}

type unsOutput struct {
	config unsOutputConfig
	client MessagePublisher
	log    *service.Logger
}

// newUnsOutput creates a new unsOutput instance by parsing configuration fields for topic, broker address, and bridge name, returning the output, batch policy, max in-flight count, and any error encountered during parsing.
func newUnsOutput(conf *service.ParsedConfig, mgr *service.Resources) (service.BatchOutput, service.BatchPolicy, int, error) {
	// maximum number of messages that can be in processing simultaneously before requiring acknowledgements
	maxInFlight := 100

	batchPolicy := service.BatchPolicy{
		Count:  100,     //max number of messages per batch
		Period: "100ms", // timeout to ensure timely delivery even if the count aren't met
	}

	config := unsOutputConfig{}

	// Parse topic
	config.topic, _ = service.NewInterpolatedString(defaultTopic)
	if conf.Contains("topic") {
		messageKey, err := conf.FieldInterpolatedString("topic")
		if err != nil {
			return nil, batchPolicy, 0, fmt.Errorf("error while parsing topic field from the config: %v", err)
		}
		config.topic = messageKey
	}
<<<<<<< HEAD
	config.topic = messageKey
=======
>>>>>>> 696054ac

	// Parse broker_address if provided
	config.brokerAddress = defaultBrokerAddress
	if conf.Contains("broker_address") {
		brokerAddress, err := conf.FieldString("broker_address")
		if err != nil {
			return nil, batchPolicy, 0, fmt.Errorf("error while parsing broker_address field from the config: %v", err)
		}
		if brokerAddress != "" {
			config.brokerAddress = brokerAddress
		}
	}

	config.bridgedBy = defaultBridgeName
	if conf.Contains("bridged_by") {
		bridgedBy, err := conf.FieldString("bridged_by")
		if err != nil {
			return nil, batchPolicy, 0, fmt.Errorf("error while parsing bridged_by field from the config: %v", err)
		}
		if bridgedBy != "" {
			config.bridgedBy = bridgedBy
		}
	}

	return newUnsOutputWithClient(NewClient(), config, mgr.Logger()), batchPolicy, maxInFlight, nil
}

// Testable constructor that accepts client
func newUnsOutputWithClient(client MessagePublisher, config unsOutputConfig, logger *service.Logger) service.BatchOutput {
	return &unsOutput{
		client: client,
		config: config,
		log:    logger,
	}
}

// Close closes the underlying kafka client
func (o *unsOutput) Close(ctx context.Context) error {
	o.log.Infof("Attempting to close the uns kafka client")
	if o.client != nil {
		o.client.Close()
		o.client = nil
	}
	o.log.Infof("uns kafka client closed successfully")
	return nil
}

// Connect initializes the kafka client
func (o *unsOutput) Connect(ctx context.Context) error {
	o.log.Infof("Connecting to uns plugin kafka broker: %v", o.config.brokerAddress)

	if o.client == nil {
		o.client = NewClient()
	}

	// Create the kafka client
	err := o.client.Connect(
		kgo.SeedBrokers(o.config.brokerAddress),     // use configured broker address
		kgo.AllowAutoTopicCreation(),                // Allow creating the defaultOutputTopic if it doesn't exists
		kgo.ClientID(defaultClientID),               // client id for all requests sent to the broker
		kgo.ConnIdleTimeout(15*time.Minute),         // Rough amount of time to allow connections to be idle. Default value at franz-go is 20
		kgo.DialTimeout(5*time.Second),              // Timeout while connecting to the broker. 5 second is more than enough to connect to a local broker
		kgo.DefaultProduceTopic(defaultOutputTopic), // topic to produce messages to. The plugin writes messages only to a single default topic
		kgo.RequiredAcks(kgo.LeaderAck()),           // Partition leader has to send acknowledment on successful write
		kgo.MaxBufferedRecords(1000),                // Max amount of records hte client will buffer
		kgo.ProduceRequestTimeout(5*time.Second),    // Produce Request Timeout
		kgo.ProducerLinger(100*time.Millisecond),    // Duration on how long individual partitons will linger waiting for more records before triggering a Produce request
		kgo.DisableIdempotentWrite(),                // Idempotent write is disabled since the  plugin is going to communicate with a local kafka broker where one could assume less network failures
	)
	if err != nil {
		return fmt.Errorf("error while creating a kafka client with broker %s: %v", o.config.brokerAddress, err)
	}

	// Verify topic existence and partition count
	if err := o.verifyOutputTopic(ctx); err != nil {
		return err
	}

	o.log.Infof("Connection to the kafka broker %s is successful", o.config.brokerAddress)
	return nil
}

// verifyOutputTopic checks if the output topic exists and has the correct partition count
// If the topic doesn't exist, it creates it with the correct partition count
func (o *unsOutput) verifyOutputTopic(ctx context.Context) error {
	topicExists, partition, err := o.client.IsTopicExists(ctx, defaultOutputTopic)
	if err != nil {
		return fmt.Errorf("error while checking if the default output topic exists: %v", err)
	}

	if topicExists && (partition != defaultOutputTopicPartitionCount) {
		// DefaultOutputTopic exists but the partition count mismatches with what is needed.
		return fmt.Errorf("default output topic '%s' has a mismatched partition count: required %d, actual %d",
			defaultOutputTopic, defaultOutputTopicPartitionCount, partition)
	}

	if !topicExists {
		// Default output topic doesn't exists. Create it
		err = o.client.CreateTopic(ctx, defaultOutputTopic, defaultOutputTopicPartitionCount)
		if err != nil {
			return fmt.Errorf("error while creating the missing default output topic '%s': %v", defaultOutputTopic, err)
		}
		o.log.Infof("Created output topic '%s' with %d partition(s)", defaultOutputTopic, defaultOutputTopicPartitionCount)
	}

	return nil
}

// sanitizeMessageKey ensures the key contains only valid characters
// It replaces invalid characters with underscores and logs a warning if sanitization occurred
func (o *unsOutput) sanitizeMessageKey(key string) string {
	sanitizedKey := topicSanitizer.ReplaceAllString(key, "_")
	if key != sanitizedKey {
		o.log.Debugf("Message key contained invalid characters and was sanitized: '%s' -> '%s'", key, sanitizedKey)
	}
	return sanitizedKey
}

// extractHeaders extracts all metadata from a message except Kafka-specific ones
// kafka specific meta fields are injected into the header if the source node is kafka and they can be ignored
// There could be other meta fields set by the upstream benthos processors and those meta fields should be passed down as kafka headers
func (o *unsOutput) extractHeaders(msg *service.Message) (map[string][]byte, error) {
	headers := make(map[string][]byte)

	err := msg.MetaWalk(func(key, value string) error {
		// We don't want the original `kafka_` metafields generated by benthos
		if !strings.HasPrefix(key, "kafka_") {
			headers[key] = []byte(value)
		}
		return nil
	})

	if err != nil {
		return nil, fmt.Errorf("error extracting message metadata: %v", err)
	}

	// Set bridged_by config to the headers
	headers["bridged_by"] = []byte(o.config.bridgedBy)

	return headers, nil
}

// WriteBatch implements service.BatchOutput.
func (o *unsOutput) WriteBatch(ctx context.Context, msgs service.MessageBatch) error {
	if len(msgs) == 0 {
		return nil
	}

	records := make([]Record, 0, len(msgs))
	for i, msg := range msgs {
		key, err := o.config.topic.TryString(msg)
		if err != nil {
			return fmt.Errorf("failed to resolve topic field in message %d: %v", i, err)
		}

		// TryString sets the key to "null" when the key is not set in the message
		if key == "" || key == "null" {
			return fmt.Errorf("topic is not set or is empty in message %d, topic is mandatory", i)
		}

		sanitizedKey := o.sanitizeMessageKey(key)

		headers, err := o.extractHeaders(msg)
		if err != nil {
			return fmt.Errorf("error processing message %d: %v", i, err)
		}

		msgAsBytes, err := msg.AsBytes()
		if err != nil {
			return fmt.Errorf("error getting content of message %d: %v", i, err)
		}

		record := Record{
			Topic:   defaultOutputTopic,
			Key:     []byte(sanitizedKey),
			Value:   msgAsBytes,
			Headers: headers,
		}

		records = append(records, record)
		o.log.Tracef("Message %d prepared with key: %s", i, sanitizedKey)
	}

	if err := o.client.ProduceSync(ctx, records); err != nil {
		return fmt.Errorf("error writing batch output to kafka: %v", err)
	}

	o.log.Debugf("Successfully sent %d messages to topic '%s'", len(records), defaultOutputTopic)
	return nil
}<|MERGE_RESOLUTION|>--- conflicted
+++ resolved
@@ -121,11 +121,7 @@
 }
 
 // Config holds the configuration for the UNS output plugin
-<<<<<<< HEAD
 type unsOutputConfig struct {
-=======
-type unsConfig struct {
->>>>>>> 696054ac
 	topic         *service.InterpolatedString
 	brokerAddress string
 	bridgedBy     string
@@ -158,10 +154,6 @@
 		}
 		config.topic = messageKey
 	}
-<<<<<<< HEAD
-	config.topic = messageKey
-=======
->>>>>>> 696054ac
 
 	// Parse broker_address if provided
 	config.brokerAddress = defaultBrokerAddress

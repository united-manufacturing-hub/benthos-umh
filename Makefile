--- conflicted
+++ resolved
@@ -103,7 +103,6 @@
 test-downsampler:
 	@$(GINKGO_CMD) $(GINKGO_FLAGS) ./downsampler_plugin/...
 
-<<<<<<< HEAD
 .PHONY: test-pkg-umh-topic
 test-pkg-umh-topic:
 	@$(GINKGO_CMD) $(GINKGO_FLAGS) ./pkg/umh/topic/...
@@ -111,12 +110,11 @@
 .PHONY: bench-pkg-umh-topic
 bench-pkg-umh-topic:
 	go test -bench=. -benchmem ./pkg/umh/topic/...
-=======
+  
 .PHONY: test-topic-browser
 test-topic-browser:
 	@TEST_TOPIC_BROWSER=1 \
 		$(GINKGO_CMD) $(GINKGO_FLAGS) ./topic_browser_plugin/...
->>>>>>> fce562a1
 
 ###### TESTS WITH RUNNING BENTHOS-UMH #####
 # Test the tag processor with a local OPC UA server

# Copyright 2023 UMH Systems GmbH
#
# Licensed under the Apache License, Version 2.0 (the "License");
# you may not use this file except in compliance with the License.
# You may obtain a copy of the License at
#
#     http://www.apache.org/licenses/LICENSE-2.0
#
# Unless required by applicable law or agreed to in writing, software
# distributed under the License is distributed on an "AS IS" BASIS,
# WITHOUT WARRANTIES OR CONDITIONS OF ANY KIND, either express or implied.
# See the License for the specific language governing permissions and
# limitations under the License.
include ./Makefile.Common

GINKGO_CMD=ginkgo
GINKGO_FLAGS=-r --output-interceptor-mode=none --github-output -vv -trace -p --randomize-all --cover --coverprofile=cover.profile --repeat=2
GINKGO_SERIAL_FLAGS=$(GINKGO_FLAGS) --procs=1

BENTHOS_BIN := tmp/bin/benthos

.PHONY: all
all: clean target

.PHONY: clean
clean:
	@rm -rf target tmp/bin tmp/benthos-*.zip

.PHONY: target
target: build-protobuf
	@mkdir -p $(dir $(BENTHOS_BIN))
	@go build \
       -ldflags "-s -w \
       -X github.com/redpanda-data/benthos/v4/internal/cli.Version=temp \
       -X github.com/redpanda-data/benthos/v4/internal/cli.DateBuilt=$$(date -u +%Y-%m-%dT%H:%M:%SZ)" \
       -o $(BENTHOS_BIN) \
       cmd/benthos/main.go

.PHONY: license-fix
license-fix:
	@$(LICENSE_EYE) header fix

.PHONY: license-check
license-check:
	@$(LICENSE_EYE) header check

.PHONY: setup-test-deps
setup-test-deps:
	@go get -t ./...
	@go mod tidy

.PHONY: update-benthos
update-benthos:
	@go get github.com/redpanda-data/connect/public/bundle/free/v4@latest && \
  go get github.com/redpanda-data/connect/v4@latest && \
  go get github.com/redpanda-data/benthos/v4@latest && \
  go mod tidy

.PHONY: test
test: setup-test-deps
	@$(GINKGO_CMD) $(GINKGO_FLAGS) ./...

.PHONY: test-eip
test-eip:
	@$(GINKGO_CMD) $(GINKGO_FLAGS) ./eip_plugin/...

.PHONY: test-modbus
test-modbus:
	@$(GINKGO_CMD) $(GINKGO_FLAGS) ./modbus_plugin/...

.PHONY: test-noderedjs
test-noderedjs:
	@TEST_NODERED_JS=true \
		$(GINKGO_CMD) $(GINKGO_FLAGS) ./nodered_js_plugin/...

.PHONY: test-opc
test-opc:
	@$(GINKGO_CMD) $(GINKGO_FLAGS) ./opcua_plugin/...

.PHONY: test-uns
test-uns:
	@$(GINKGO_CMD) $(GINKGO_FLAGS) ./uns_plugin/...

.PHONY: test-s7comm
test-s7comm:
	@$(GINKGO_CMD) $(GINKGO_FLAGS) ./s7comm_plugin/...

.PHONY: test-sensorconnect
test-sensorconnect:
	@$(GINKGO_CMD) $(GINKGO_SERIAL_FLAGS) ./sensorconnect_plugin/...

.PHONY: test-tag-processor
test-tag-processor:
	@TEST_TAG_PROCESSOR=true \
		$(GINKGO_CMD) $(GINKGO_FLAGS) ./tag_processor_plugin/...

.PHONY: test-downsampler
test-downsampler:
	@$(GINKGO_CMD) $(GINKGO_FLAGS) ./downsampler_plugin/...


###### TESTS WITH RUNNING BENTHOS-UMH #####
# Test the tag processor with a local OPC UA server
.PHONY: test-benthos-tag-processor
test-benthos-tag-processor: target
	@$(BENTHOS_BIN) -c ./config/tag-processor-test.yaml

# USAGE:
# make test-benthos-sensorconnect TEST_DEBUG_IFM_ENDPOINT=(IP of sensor interface)
.PHONY: test-benthos-sensorconnect
test-benthos-sensorconnect: target
	@$(BENTHOS_BIN) -c ./config/sensorconnect-test.yaml

<<<<<<< HEAD

## Generate go files from protobuf for tag browser
build-protobuf:
	go install google.golang.org/protobuf/cmd/protoc-gen-go@latest
	rm tag_browser_plugin/tag_browser_plugin.protobuf/tag_browser_data.pb.go || true
	protoc \
		-I=tag_browser_plugin \
		--go_out=tag_browser_plugin \
		tag_browser_plugin/tag_browser_data.proto
	@echo '// Copyright 2025 UMH Systems GmbH\n//\n// Licensed under the Apache License, Version 2.0 (the "License");\n// you may not use this file except in compliance with the License.\n// You may obtain a copy of the License at\n//\n//     http://www.apache.org/licenses/LICENSE-2.0\n//\n// Unless required by applicable law or agreed to in writing, software\n// distributed under the License is distributed on an "AS IS" BASIS,\n// WITHOUT WARRANTIES OR CONDITIONS OF ANY KIND, either express or implied.\n// See the License for the specific language governing permissions and\n// limitations under the License.\n\n' | cat - tag_browser_plugin/tag_browser_plugin.protobuf/tag_browser_data.pb.go > temp && mv temp tag_browser_plugin/tag_browser_plugin.protobuf/tag_browser_data.pb.go
=======
.PHONY: test-benthos-downsampler
test-benthos-downsampler: target
	@$(BENTHOS_BIN) -c ./config/downsampler_example.yaml

.PHONY: test-benthos-downsampler-example-one
test-benthos-downsampler-example-one: target
	@$(BENTHOS_BIN) -c ./config/downsampler_example_one.yaml

.PHONY: test-benthos-downsampler-example-one-timeout
test-benthos-downsampler-example-one-timeout: target
	@$(BENTHOS_BIN) -c ./config/downsampler_example_one_timeout.yaml
>>>>>>> ce7405e9
<|MERGE_RESOLUTION|>--- conflicted
+++ resolved
@@ -111,18 +111,6 @@
 test-benthos-sensorconnect: target
 	@$(BENTHOS_BIN) -c ./config/sensorconnect-test.yaml
 
-<<<<<<< HEAD
-
-## Generate go files from protobuf for tag browser
-build-protobuf:
-	go install google.golang.org/protobuf/cmd/protoc-gen-go@latest
-	rm tag_browser_plugin/tag_browser_plugin.protobuf/tag_browser_data.pb.go || true
-	protoc \
-		-I=tag_browser_plugin \
-		--go_out=tag_browser_plugin \
-		tag_browser_plugin/tag_browser_data.proto
-	@echo '// Copyright 2025 UMH Systems GmbH\n//\n// Licensed under the Apache License, Version 2.0 (the "License");\n// you may not use this file except in compliance with the License.\n// You may obtain a copy of the License at\n//\n//     http://www.apache.org/licenses/LICENSE-2.0\n//\n// Unless required by applicable law or agreed to in writing, software\n// distributed under the License is distributed on an "AS IS" BASIS,\n// WITHOUT WARRANTIES OR CONDITIONS OF ANY KIND, either express or implied.\n// See the License for the specific language governing permissions and\n// limitations under the License.\n\n' | cat - tag_browser_plugin/tag_browser_plugin.protobuf/tag_browser_data.pb.go > temp && mv temp tag_browser_plugin/tag_browser_plugin.protobuf/tag_browser_data.pb.go
-=======
 .PHONY: test-benthos-downsampler
 test-benthos-downsampler: target
 	@$(BENTHOS_BIN) -c ./config/downsampler_example.yaml
@@ -134,4 +122,13 @@
 .PHONY: test-benthos-downsampler-example-one-timeout
 test-benthos-downsampler-example-one-timeout: target
 	@$(BENTHOS_BIN) -c ./config/downsampler_example_one_timeout.yaml
->>>>>>> ce7405e9
+
+## Generate go files from protobuf for tag browser
+build-protobuf:
+	go install google.golang.org/protobuf/cmd/protoc-gen-go@latest
+	rm tag_browser_plugin/tag_browser_plugin.protobuf/tag_browser_data.pb.go || true
+	protoc \
+		-I=tag_browser_plugin \
+		--go_out=tag_browser_plugin \
+		tag_browser_plugin/tag_browser_data.proto
+	@echo '// Copyright 2025 UMH Systems GmbH\n//\n// Licensed under the Apache License, Version 2.0 (the "License");\n// you may not use this file except in compliance with the License.\n// You may obtain a copy of the License at\n//\n//     http://www.apache.org/licenses/LICENSE-2.0\n//\n// Unless required by applicable law or agreed to in writing, software\n// distributed under the License is distributed on an "AS IS" BASIS,\n// WITHOUT WARRANTIES OR CONDITIONS OF ANY KIND, either express or implied.\n// See the License for the specific language governing permissions and\n// limitations under the License.\n\n' | cat - tag_browser_plugin/tag_browser_plugin.protobuf/tag_browser_data.pb.go > temp && mv temp tag_browser_plugin/tag_browser_plugin.protobuf/tag_browser_data.pb.go
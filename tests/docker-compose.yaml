--- conflicted
+++ resolved
@@ -2,10 +2,7 @@
 services:
   opcplc:
     image: mcr.microsoft.com/iotedge/opc-plc:2.9.11
-<<<<<<< HEAD
-    command: ["--pn=50000", "--autoaccept", "--sph", "--sn=100", "--sr=10", "--st=uint", "--fn=5", "--fr=1", "--ft=uint", "--gn=5", "--certdnsnames=localhost", "--plchostname=localhost", "--unsecuretransport"]
     hostname: localhost
-=======
     command:
       - --pn=50000
       - --autoaccept
@@ -13,14 +10,13 @@
       - --sn=100
       - --sr=10
       - --st=uint
-      - --fn=10
+      - --fn=5
       - --fr=1
       - --ft=uint
       - --gn=5
       - --certdnsnames=localhost
       - --plchostname=localhost
       - --unsecuretransport
->>>>>>> 309adb0d
     ports:
       - "50000:50000"
       - "8080:8080"

--- conflicted
+++ resolved
@@ -186,21 +186,14 @@
 
 var OPCUAConfigSpec = service.NewConfigSpec().
 	Summary("Creates an input that reads data from OPC-UA servers. Created & maintained by the United Manufacturing Hub. About us: www.umh.app").
-<<<<<<< HEAD
-	Field(service.NewStringField("endpoint").Description("The OPC-UA endpoint to connect to.")).
-	Field(service.NewStringField("securityMode").Description("The security mode to use.")).
-	Field(service.NewStringField("securityPolicy").Description("The security policy to use.")).
-	Field(service.NewStringField("username").Description("The username to connect to the server. Defaults to none.").Default("")).
-	Field(service.NewStringField("password").Description("The password to connect to the server. Defaults to none.").Default("")).
-	Field(service.NewStringListField("nodeIDs").Description("The OPC-UA node IDs to start the browsing."))
-=======
 	Field(service.NewStringField("endpoint").Description("Address of the OPC-UA server to connect with.")).
 	Field(service.NewStringField("username").Description("Username for server access. If not set, no username is used.").Default("")).
 	Field(service.NewStringField("password").Description("Password for server access. If not set, no password is used.").Default("")).
 	Field(service.NewStringListField("nodeIDs").Description("List of OPC-UA node IDs to begin browsing.")).
+	Field(service.NewStringField("securityMode").Description("Security mode to use. If not set, a reasonable security mode will be set depending on the discovered endpoints.")).
+	Field(service.NewStringField("securityPolicy").Description("The security policy to use.  If not set, a reasonable security policy will be set depending on the discovered endpoints.")).
 	Field(service.NewBoolField("insecure").Description("Set to true to bypass secure connections, useful in case of SSL or certificate issues. Default is secure (false).").Default(false)).
 	Field(service.NewBoolField("subscribeEnabled").Description("Set to true to subscribe to OPC-UA nodes instead of fetching them every seconds. Default is pulling messages every second (false).").Default(false))
->>>>>>> 62fb29c3
 
 func ParseNodeIDs(incomingNodes []string) []*ua.NodeID {
 
@@ -269,23 +262,15 @@
 	parsedNodeIDs := ParseNodeIDs(nodeIDs)
 
 	m := &OPCUAInput{
-<<<<<<< HEAD
-		endpoint:       endpoint,
-		securityMode:   securityMode,
-		securityPolicy: securityPolicy,
-		username:       username,
-		password:       password,
-		nodeIDs:        parsedNodeIDs,
-		log:            mgr.Logger(),
-=======
 		endpoint:         endpoint,
 		username:         username,
 		password:         password,
 		nodeIDs:          parsedNodeIDs,
 		log:              mgr.Logger(),
+    securityMode:     securityMode,
+		securityPolicy:   securityPolicy,
 		insecure:         insecure,
 		subscribeEnabled: subscribeEnabled,
->>>>>>> 62fb29c3
 	}
 
 	return service.AutoRetryNacksBatched(m), nil
@@ -307,29 +292,19 @@
 //------------------------------------------------------------------------------
 
 type OPCUAInput struct {
-<<<<<<< HEAD
-	endpoint       string
-	securityMode   string
-	securityPolicy string
-	username       string
-	password       string
-	nodeIDs        []*ua.NodeID
-	nodeList       []NodeDef
-=======
-	endpoint string
-	username string
-	password string
-	nodeIDs  []*ua.NodeID
-	nodeList []NodeDef
-	insecure bool
-
+	endpoint          string
+	username          string
+	password          string
+	nodeIDs           []*ua.NodeID
+	nodeList          []NodeDef
+  securityMode      string
+	securityPolicy    string
+  insecure          bool
+  client            *opcua.Client
+	log               *service.Logger
 	// this is required for subscription
-	subscribeEnabled bool
-	subNotifyChan    chan *opcua.PublishNotificationData
->>>>>>> 62fb29c3
-
-	client *opcua.Client
-	log    *service.Logger
+	subscribeEnabled  bool
+	subNotifyChan     chan *opcua.PublishNotificationData
 }
 
 func (g *OPCUAInput) Connect(ctx context.Context) error {

// Copyright 2023 UMH Systems GmbH
//
// Licensed under the Apache License, Version 2.0 (the "License");
// you may not use this file except in compliance with the License.
// You may obtain a copy of the License at
//
//     http://www.apache.org/licenses/LICENSE-2.0
//
// Unless required by applicable law or agreed to in writing, software
// distributed under the License is distributed on an "AS IS" BASIS,
// WITHOUT WARRANTIES OR CONDITIONS OF ANY KIND, either express or implied.
// See the License for the specific language governing permissions and
// limitations under the License.

package plugin

import (
	"context"
	"crypto/rsa"
	"crypto/tls"
	"crypto/x509"
	"encoding/json"
	"encoding/pem"
	"fmt"
	"regexp"
	"strconv"
	"strings"
	"time"

	"github.com/benthosdev/benthos/v4/public/service"

	"github.com/gopcua/opcua"
	"github.com/gopcua/opcua/errors"
	"github.com/gopcua/opcua/id"
	"github.com/gopcua/opcua/ua"
	"github.com/gopcua/opcua/uatest"
)

type NodeDef struct {
	NodeID       *ua.NodeID
	NodeClass    ua.NodeClass
	BrowseName   string
	Description  string
	AccessLevel  ua.AccessLevelType
	ParentNodeID string
	Path         string
	DataType     string
	Writable     bool
	Unit         string
	Scale        string
	Min          string
	Max          string
}

func (n NodeDef) Records() []string {
	return []string{n.BrowseName, n.DataType, n.NodeID.String(), n.Unit, n.Scale, n.Min, n.Max, strconv.FormatBool(n.Writable), n.Description}
}

func join(a, b string) string {
	if a == "" {
		return b
	}
	return a + "." + b
}

func browse(ctx context.Context, n *opcua.Node, path string, level int, logger *service.Logger, parentNodeId string) ([]NodeDef, error) {
	logger.Debugf("node:%s path:%q level:%d parentNodeId:%s\n", n, path, level, parentNodeId)
	if level > 10 {
		return nil, nil
	}

	attrs, err := n.Attributes(ctx, ua.AttributeIDNodeClass, ua.AttributeIDBrowseName, ua.AttributeIDDescription, ua.AttributeIDAccessLevel, ua.AttributeIDDataType)
	if err != nil {
		return nil, err
	}

	var def = NodeDef{
		NodeID: n.ID,
	}

	switch err := attrs[0].Status; err {
	case ua.StatusOK:
		def.NodeClass = ua.NodeClass(attrs[0].Value.Int())
	case ua.StatusBadSecurityModeInsufficient:
		return nil, nil
	default:
		return nil, err
	}

	switch err := attrs[1].Status; err {
	case ua.StatusOK:
		def.BrowseName = attrs[1].Value.String()
	case ua.StatusBadSecurityModeInsufficient:
		return nil, nil
	default:
		return nil, err
	}

	switch err := attrs[2].Status; err {
	case ua.StatusOK:
		def.Description = attrs[2].Value.String()
	case ua.StatusBadAttributeIDInvalid:
		// ignore
	case ua.StatusBadSecurityModeInsufficient:
		return nil, nil
	default:
		return nil, err
	}

	switch err := attrs[3].Status; err {
	case ua.StatusOK:
		def.AccessLevel = ua.AccessLevelType(attrs[3].Value.Int())
		def.Writable = def.AccessLevel&ua.AccessLevelTypeCurrentWrite == ua.AccessLevelTypeCurrentWrite
	case ua.StatusBadAttributeIDInvalid:
		// ignore
	case ua.StatusBadSecurityModeInsufficient:
		return nil, nil
	default:
		return nil, err
	}

	switch err := attrs[4].Status; err {
	case ua.StatusOK:
		switch v := attrs[4].Value.NodeID().IntID(); v {
		case id.DateTime:
			def.DataType = "time.Time"
		case id.Boolean:
			def.DataType = "bool"
		case id.SByte:
			def.DataType = "int8"
		case id.Int16:
			def.DataType = "int16"
		case id.Int32:
			def.DataType = "int32"
		case id.Byte:
			def.DataType = "byte"
		case id.UInt16:
			def.DataType = "uint16"
		case id.UInt32:
			def.DataType = "uint32"
		case id.UtcTime:
			def.DataType = "time.Time"
		case id.String:
			def.DataType = "string"
		case id.Float:
			def.DataType = "float32"
		case id.Double:
			def.DataType = "float64"
		default:
			def.DataType = attrs[4].Value.NodeID().String()
		}
	case ua.StatusBadAttributeIDInvalid:
		// ignore
	case ua.StatusBadSecurityModeInsufficient:
		return nil, nil
	default:
		return nil, err
	}

	logger.Debugf("%d: def.Path:%s def.NodeClass:%s\n", level, def.Path, def.NodeClass)
	def.ParentNodeID = parentNodeId

	var nodes []NodeDef
	// If a node has a Variable class, it probably means that it is a tag
	// Therefore, no need to browse further
	if def.NodeClass == ua.NodeClassVariable {
		def.Path = join(path, def.BrowseName)
		nodes = append(nodes, def)
		return nodes, nil
	}

	browseChildren := func(refType uint32) error {
		refs, err := n.ReferencedNodes(ctx, refType, ua.BrowseDirectionForward, ua.NodeClassAll, true)
		if err != nil {
			return errors.Errorf("References: %d: %s", refType, err)
		}
		logger.Debugf("found %d child refs\n", len(refs))
		for _, rn := range refs {
			children, err := browse(ctx, rn, def.Path, level+1, logger, parentNodeId)
			if err != nil {
				return errors.Errorf("browse children: %s", err)
			}
			nodes = append(nodes, children...)
		}
		return nil
	}

	// If a node has an Object class, it probably means that it is a folder
	// Therefore, browse its children
	if def.NodeClass == ua.NodeClassObject {
		// To determine if an Object is a folder, we need to check different references
		// Add here all references that should be checked
		if err := browseChildren(id.HasComponent); err != nil {
			return nil, err
		}
		if err := browseChildren(id.Organizes); err != nil {
			return nil, err
		}
		if err := browseChildren(id.FolderType); err != nil {
			return nil, err
		}
		// For hasProperty it makes sense to show it very close to the tag itself, e.g., use the tagName as tagGroup and then the properties as subparts of it
		/*
			if err := browseChildren(id.HasProperty); err != nil {
				return nil, err
			}
		*/
	}
	return nodes, nil
}

//------------------------------------------------------------------------------

var OPCUAConfigSpec = service.NewConfigSpec().
	Summary("Creates an input that reads data from OPC-UA servers. Created & maintained by the United Manufacturing Hub. About us: www.umh.app").
	Field(service.NewStringField("endpoint").Description("Address of the OPC-UA server to connect with.")).
	Field(service.NewStringField("username").Description("Username for server access. If not set, no username is used.").Default("")).
	Field(service.NewStringField("password").Description("Password for server access. If not set, no password is used.").Default("")).
	Field(service.NewStringListField("nodeIDs").Description("List of OPC-UA node IDs to begin browsing.")).
	Field(service.NewStringField("securityMode").Description("Security mode to use. If not set, a reasonable security mode will be set depending on the discovered endpoints.").Default("")).
	Field(service.NewStringField("securityPolicy").Description("The security policy to use.  If not set, a reasonable security policy will be set depending on the discovered endpoints.").Default("")).
	Field(service.NewBoolField("insecure").Description("Set to true to bypass secure connections, useful in case of SSL or certificate issues. Default is secure (false).").Default(false)).
	Field(service.NewBoolField("subscribeEnabled").Description("Set to true to subscribe to OPC-UA nodes instead of fetching them every seconds. Default is pulling messages every second (false).").Default(false))

func ParseNodeIDs(incomingNodes []string) []*ua.NodeID {

	// Parse all nodeIDs to validate them.
	// loop through all nodeIDs, parse them and put them into a slice
	parsedNodeIDs := make([]*ua.NodeID, len(incomingNodes))

	for _, id := range incomingNodes {
		parsedNodeID, err := ua.ParseNodeID(id)
		if err != nil {
			return nil
		}

		parsedNodeIDs = append(parsedNodeIDs, parsedNodeID)
	}

	return parsedNodeIDs
}

func newOPCUAInput(conf *service.ParsedConfig, mgr *service.Resources) (service.BatchInput, error) {
	endpoint, err := conf.FieldString("endpoint")
	if err != nil {
		return nil, err
	}

	securityMode, err := conf.FieldString("securityMode")
	if err != nil {
		return nil, err
	}

	securityPolicy, err := conf.FieldString("securityPolicy")
	if err != nil {
		return nil, err
	}

	username, err := conf.FieldString("username")
	if err != nil {
		return nil, err
	}

	password, err := conf.FieldString("password")
	if err != nil {
		return nil, err
	}

	insecure, err := conf.FieldBool("insecure")
	if err != nil {
		return nil, err
	}

	subscribeEnabled, err := conf.FieldBool("subscribeEnabled")
	if err != nil {
		return nil, err
	}

	nodeIDs, err := conf.FieldStringList("nodeIDs")
	if err != nil {
		return nil, err
	}

	// fail if no nodeIDs are provided
	if len(nodeIDs) == 0 {
		return nil, errors.New("no nodeIDs provided")
	}

	parsedNodeIDs := ParseNodeIDs(nodeIDs)

	m := &OPCUAInput{
		endpoint:         endpoint,
		username:         username,
		password:         password,
		nodeIDs:          parsedNodeIDs,
		log:              mgr.Logger(),
		securityMode:     securityMode,
		securityPolicy:   securityPolicy,
		insecure:         insecure,
		subscribeEnabled: subscribeEnabled,
	}

	return service.AutoRetryNacksBatched(m), nil
}

func init() {

	err := service.RegisterBatchInput(
		"opcua", OPCUAConfigSpec,
		func(conf *service.ParsedConfig, mgr *service.Resources) (service.BatchInput, error) {
			mgr.Logger().Infof("Created & maintained by the United Manufacturing Hub. About us: www.umh.app")
			return newOPCUAInput(conf, mgr)
		})
	if err != nil {
		panic(err)
	}
}

//------------------------------------------------------------------------------

type OPCUAInput struct {
	endpoint       string
	username       string
	password       string
	nodeIDs        []*ua.NodeID
	nodeList       []NodeDef
	securityMode   string
	securityPolicy string
	insecure       bool
	client         *opcua.Client
	log            *service.Logger
	// this is required for subscription
	subscribeEnabled bool
	subNotifyChan    chan *opcua.PublishNotificationData
}

func (g *OPCUAInput) Connect(ctx context.Context) error {

	if g.client != nil {
		return nil
	}

	var c *opcua.Client
	var endpoints []*ua.EndpointDescription
	var err error

	// Step 1: Retrieve all available endpoints from the OPC UA server.
	g.log.Infof("Endpoint URI: %s", g.endpoint)
	endpoints, err = opcua.GetEndpoints(ctx, g.endpoint)
	if err != nil {
		g.log.Infof("GetEndpoints failed: %s", err)
	}

	// Step 2: Log details of each discovered endpoint for debugging.
	for i, endpoint := range endpoints {
		g.log.Infof("Endpoint %d:", i+1)
		g.log.Infof("  EndpointURL: %s", endpoint.EndpointURL)
		g.log.Infof("  SecurityMode: %v", endpoint.SecurityMode)
		g.log.Infof("  SecurityPolicyURI: %s", endpoint.SecurityPolicyURI)
		g.log.Infof("  TransportProfileURI: %s", endpoint.TransportProfileURI)
		g.log.Infof("  SecurityLevel: %d", endpoint.SecurityLevel)

		// If Server is not nil, log its details
		if endpoint.Server != nil {
			g.log.Infof("  Server ApplicationURI: %s", endpoint.Server.ApplicationURI)
			g.log.Infof("  Server ProductURI: %s", endpoint.Server.ProductURI)
			g.log.Infof("  Server ApplicationName: %s", endpoint.Server.ApplicationName.Text)
			g.log.Infof("  Server ApplicationType: %v", endpoint.Server.ApplicationType)
			g.log.Infof("  Server GatewayServerURI: %s", endpoint.Server.GatewayServerURI)
			g.log.Infof("  Server DiscoveryProfileURI: %s", endpoint.Server.DiscoveryProfileURI)
			g.log.Infof("  Server DiscoveryURLs: %v", endpoint.Server.DiscoveryURLs)
		}

		// Output the certificate
		if len(endpoint.ServerCertificate) > 0 {
			// Convert to PEM format first, then log the certificate information
			pemCert := pem.EncodeToMemory(&pem.Block{
				Type:  "CERTIFICATE",
				Bytes: endpoint.ServerCertificate,
			})
			g.logCertificateInfo(pemCert)
		}

		// Loop through UserIdentityTokens
		for j, token := range endpoint.UserIdentityTokens {
			g.log.Infof("  UserIdentityToken %d:", j+1)
			g.log.Infof("    PolicyID: %s", token.PolicyID)
			g.log.Infof("    TokenType: %v", token.TokenType)
			g.log.Infof("    IssuedTokenType: %s", token.IssuedTokenType)
			g.log.Infof("    IssuerEndpointURL: %s", token.IssuerEndpointURL)
		}
	}

	// Step 3: Determine the authentication method to use.
	// Default to Anonymous if neither username nor password is provided.
	selectedAuthentication := ua.UserTokenTypeAnonymous
	if g.username != "" && g.password != "" {
		// Use UsernamePassword authentication if both username and password are available.
		selectedAuthentication = ua.UserTokenTypeUserName
	}

	// Step 3.1: Filter the endpoints based on the selected authentication method.
	// This will eliminate endpoints that do not support the chosen method.
	selectedEndpoint := g.getReasonableEndpoint(endpoints, selectedAuthentication, g.insecure, g.securityMode, g.securityPolicy)
	if selectedEndpoint == nil {
		g.log.Errorf("Could not select a suitable endpoint")
		return err
	}
	if strings.HasPrefix(selectedEndpoint.EndpointURL, "opc.tcp://:") { // I omitted the port here, as it might change ?
		selectedEndpoint.EndpointURL = g.endpoint
	}
	g.log.Infof("Selected endpoint: %v", selectedEndpoint)

	// Step 4: Initialize OPC UA client options
	opts := make([]opcua.Option, 0)
	opts = append(opts, opcua.SecurityFromEndpoint(selectedEndpoint, selectedAuthentication))

	// Set additional options based on the authentication method
	switch selectedAuthentication {
	case ua.UserTokenTypeAnonymous:
		g.log.Infof("Using anonymous login")
	case ua.UserTokenTypeUserName:
		g.log.Infof("Using username/password login")
		opts = append(opts, opcua.AuthUsername(g.username, g.password))
	}

	// Step 5: Generate Certificates, because this is really a step that can not happen in the background...
	if !g.insecure {
		// Generate a new certificate in memory, no file read/write operations.
		randomStr := randomString(8) // Generates an 8-character random string
		clientName := "urn:benthos-umh:client-" + randomStr
		certPEM, keyPEM, err := uatest.GenerateCert(clientName, 2048, 24*time.Hour*365*10)
		if err != nil {
			g.log.Errorf("Failed to generate certificate: %v", err)
			return err
		}

		// Convert PEM to X509 Certificate and RSA PrivateKey for in-memory use.
		cert, err := tls.X509KeyPair(certPEM, keyPEM)
		if err != nil {
			g.log.Errorf("Failed to parse certificate: %v", err)
			return err
		}

		pk, ok := cert.PrivateKey.(*rsa.PrivateKey)
		if !ok {
			g.log.Errorf("Invalid private key type")
			return err
		}

		// Append the certificate and private key to the client options
		opts = append(opts, opcua.PrivateKey(pk), opcua.Certificate(cert.Certificate[0]))
	}

	// Step 6: Create and connect the OPC UA client
	// Note that we are not taking `selectedEndpoint.EndpointURL` here as the server can be misconfigured. We are taking instead the user input.
	c, err = opcua.NewClient(g.endpoint, opts...)
	if err != nil {
		g.log.Errorf("Failed to create a new client")
		return err
	}

	// Connect to the selected endpoint
	if err := c.Connect(ctx); err != nil {
		g.log.Errorf("Failed to connect")
		return err
	}

	g.log.Infof("Connected to %s", g.endpoint)
	g.log.Infof("Please note that browsing large node trees can take a long time (around 5 nodes per second)")

	g.client = c

	// Create a slice to store the detected nodes
	nodeList := make([]NodeDef, 0)

	// Print all nodeIDs that are being browsed
	for _, id := range g.nodeIDs {
		if id == nil {
			continue
		}

		// Print id
		g.log.Debugf("Browsing nodeID: %s", id.String())

		// Browse the OPC-UA server's node tree and print the results.
		nodes, err := browse(ctx, g.client.Node(id), "", 0, g.log, id.String())
		if err != nil {
			g.log.Errorf("Browsing failed: %s")
			c.Close(ctx) // ensure that if something fails here, the connection is always safely closed
			return err
		}

		// Add the nodes to the nodeList
		nodeList = append(nodeList, nodes...)
	}

	b, err := json.Marshal(nodeList)
	if err != nil {
		g.log.Errorf("Unmarshalling failed: %s")
		c.Close(ctx) // ensure that if something fails here, the connection is always safely closed
		return err
	}

	g.log.Infof("Detected nodes: %s", b)

	g.nodeList = nodeList

	// If subscription is enabled, start subscribing to the nodes
	if g.subscribeEnabled {
		g.log.Infof("Subscription is enabled, therefore start subscribing to the selected notes...")

		g.subNotifyChan = make(chan *opcua.PublishNotificationData, 100)

		sub, err := c.Subscribe(ctx, &opcua.SubscriptionParameters{
			Interval: opcua.DefaultSubscriptionInterval,
		}, g.subNotifyChan)
		if err != nil {
			g.log.Errorf("Subscribing failed: %s")
			c.Close(ctx) // ensure that if something fails here, the connection is always safely closed
			return err
		}

		monitoredRequests := make([]*ua.MonitoredItemCreateRequest, 0, len(nodeList))

		for pos, id := range nodeList {
			miCreateRequest := opcua.NewMonitoredItemCreateRequestWithDefaults(id.NodeID, ua.AttributeIDValue, uint32(pos))
			monitoredRequests = append(monitoredRequests, miCreateRequest)
		}

		if len(nodeList) == 0 {
			g.log.Errorf("Did not subscribe to any nodes. This can happen if the nodes that are selected are incompatible with this benthos version. Aborting...")
			return fmt.Errorf("no valid nodes selected")
		}

		res, err := sub.Monitor(ctx, ua.TimestampsToReturnBoth, monitoredRequests...)
		if err != nil {
			g.log.Errorf("Monitoring failed: %s")
			c.Close(ctx) // ensure that if something fails here, the connection is always safely closed
			return err
		}
		if res == nil {
			g.log.Errorf("Expected res to not be nil, if there is no error")
			c.Close(ctx) // ensure that if something fails here, the connection is always safely closed
			return fmt.Errorf("expected res to be not nil")
		}

		// Assuming you want to check the status code of each result
		for _, result := range res.Results {
			if !errors.Is(result.StatusCode, ua.StatusOK) {
				g.log.Errorf("Monitoring failed with status code: %v", result.StatusCode)
				c.Close(ctx) // ensure that if something fails here, the connection is always safely closed
				return fmt.Errorf("monitoring failed for node, status code: %v", result.StatusCode)
			}
		}

		g.log.Infof("Subscribed to %d nodes!", len(res.Results))

	}

	return nil
}

// createMessageFromValue creates a benthos messages from a given variant and nodeID
// theoretically nodeID can be extracted from variant, but not in all cases (e.g., when subscribing), so it it left to the calling function
func (g *OPCUAInput) createMessageFromValue(variant *ua.Variant, nodeDef NodeDef) *service.Message {
	if variant == nil {
		g.log.Errorf("Variant is nil")
		return nil
	}

	value := make([]byte, 0)

	switch v := variant.Value().(type) {
	case float32:
		value = append(value, []byte(strconv.FormatFloat(float64(v), 'f', -1, 32))...)
	case float64:
		value = append(value, []byte(strconv.FormatFloat(v, 'f', -1, 64))...)
	case string:
		value = append(value, []byte(string(v))...)
	case bool:
		value = append(value, []byte(strconv.FormatBool(v))...)
	case int:
		value = append(value, []byte(strconv.Itoa(v))...)
	case int8:
		value = append(value, []byte(strconv.FormatInt(int64(v), 10))...)
	case int16:
		value = append(value, []byte(strconv.FormatInt(int64(v), 10))...)
	case int32:
		value = append(value, []byte(strconv.FormatInt(int64(v), 10))...)
	case int64:
		value = append(value, []byte(strconv.FormatInt(v, 10))...)
	case uint:
		value = append(value, []byte(strconv.FormatUint(uint64(v), 10))...)
	case uint8:
		value = append(value, []byte(strconv.FormatUint(uint64(v), 10))...)
	case uint16:
		value = append(value, []byte(strconv.FormatUint(uint64(v), 10))...)
	case uint32:
		value = append(value, []byte(strconv.FormatUint(uint64(v), 10))...)
	case uint64:
		value = append(value, []byte(strconv.FormatUint(v, 10))...)
	default:
		// Convert unknown types to JSON
		jsonBytes, err := json.Marshal(v)
		if err != nil {
			g.log.Errorf("Error marshaling to JSON: %v", err)
			return nil
		}
		value = append(value, jsonBytes...)
	}

	b := make([]byte, 0)

	re := regexp.MustCompile(`[^a-zA-Z0-9_-]`)

	// opcua_path is the sanitized nodeID
	opcuaPath := re.ReplaceAllString(nodeDef.NodeID.String(), "_")
	// opcua_parent_path is the sanitized parentNodeID, which is equal to the subscribed nodeID
	parentPath := re.ReplaceAllString(nodeDef.ParentNodeID, "_")

	if opcuaPath != parentPath {
		// it means that nodeDef is a child of another node, therefore we need to
		// build a json object out of the tree structure for the message value
		// the nodeDef.Path is the full path of the node, e.g., "MyDevice.MyVariable"
		// without the parentPath

		// split the path into parts
		parts := strings.Split(nodeDef.Path, ".")
		// create a json object out of the parts
		for i, part := range parts {
			b = append(b, []byte("\""+part+"\":")...)
			if i == len(parts)-1 {
				b = append(b, []byte("\""+string(value)+"\"")...)
			} else {
				b = append(b, []byte("{")...)
			}
		}
		for i := 0; i < len(parts)-1; i++ {
			b = append(b, []byte("}")...)
		}
	} else {
		b = value
	}

	if b == nil {
		g.log.Errorf("Could not create benthos message as payload is empty for node %s: %v", nodeDef.NodeID.String(), b)
		return nil
	}

	message := service.NewMessage(b)

<<<<<<< HEAD
	message.MetaSet("opcua_path", opcuaPath)
	message.MetaSet("opcua_parent_path", parentPath)

	op, _ := message.MetaGet("opcua_path")
	opp, _ := message.MetaGet("opcua_parent_path")
	g.log.Debugf("Created message with opcua_path: %s", op)
	g.log.Debugf("Created message with opcua_parent_path: %s", opp)
=======
	re := regexp.MustCompile(`[^a-zA-Z0-9_-]`)
	opcuaPath := re.ReplaceAllString(nodeDef.NodeID.String(), "_")
	message.MetaSet("opcua_path", opcuaPath)

	opcuaTagPath := re.ReplaceAllString(nodeDef.Path, "_")
	message.MetaSet("opcua_tag_path", opcuaTagPath)
	
	parentPath := re.ReplaceAllString(nodeDef.ParentNodeID, "_")
	message.MetaSet("opcua_parent_path", parentPath)

	op, _ := message.MetaGet("opcua_path")
	pp, _ := message.MetaGet("opcua_parent_path")
	tp, _ := message.MetaGet("opcua_tag_path")
	g.log.Debugf("Created message with opcua_path: %s", op)
	g.log.Debugf("Created message with opcua_parent_path: %s", pp)
	g.log.Debugf("Created message with opcua_tag_path: %s", tp)
>>>>>>> 51179bcc

	return message
}

func (g *OPCUAInput) ReadBatchPull(ctx context.Context) (service.MessageBatch, service.AckFunc, error) {
	if g.client == nil {
		return nil, nil, errors.New("client is nil")
	}
	// Read all values in NodeList and return each of them as a message with the node's path as the metadata

	// Create first a list of all the values to read
	var nodesToRead []*ua.ReadValueID

	for _, node := range g.nodeList {
		nodesToRead = append(nodesToRead, &ua.ReadValueID{
			NodeID: node.NodeID,
		})
	}

	if len(g.nodeList) > 100 {
		g.log.Warnf("Reading more than 100 nodes with pull method. The request might fail as it can take too much time. Recommendation: use subscribeEnabled: true instead for better performance")
	}

	req := &ua.ReadRequest{
		MaxAge:             2000,
		NodesToRead:        nodesToRead,
		TimestampsToReturn: ua.TimestampsToReturnBoth,
	}

	resp, err := g.client.Read(ctx, req)
	if err != nil {
		g.log.Errorf("Read failed: %s", err)
		// if the error is StatusBadSessionIDInvalid, the session has been closed
		// and we need to reconnect.
		switch err {
		case ua.StatusBadSessionIDInvalid:
			g.client.Close(ctx)
			g.client = nil
			return nil, nil, service.ErrNotConnected
		case ua.StatusBadCommunicationError:
			g.client.Close(ctx)
			g.client = nil
			return nil, nil, service.ErrNotConnected
		case ua.StatusBadConnectionClosed:
			g.client.Close(ctx)
			g.client = nil
			return nil, nil, service.ErrNotConnected
		case ua.StatusBadTimeout:
			g.client.Close(ctx)
			g.client = nil
			return nil, nil, service.ErrNotConnected
		case ua.StatusBadConnectionRejected:
			g.client.Close(ctx)
			g.client = nil
			return nil, nil, service.ErrNotConnected
		case ua.StatusBadServerNotConnected:
			g.client.Close(ctx)
			g.client = nil
			return nil, nil, service.ErrNotConnected
		}

		// return error and stop executing this function.
		return nil, nil, err
	}

	if resp.Results[0].Status != ua.StatusOK {
		g.log.Errorf("Status not OK: %v", resp.Results[0].Status)
	}

	// Create a message with the node's path as the metadata
	msgs := service.MessageBatch{}

	for i, node := range g.nodeList {
		value := resp.Results[i].Value
		if value == nil {
			g.log.Errorf("Received nil from node: %s", node.NodeID.String())
			continue
		}
		message := g.createMessageFromValue(value, node)
		if message != nil {
			msgs = append(msgs, message)
		}
	}

	// Wait for a second before returning a message.
	time.Sleep(time.Second)

	return msgs, func(ctx context.Context, err error) error {
		// Nacks are retried automatically when we use service.AutoRetryNacks
		return nil
	}, nil
}

func (g *OPCUAInput) ReadBatchSubscribe(ctx context.Context) (service.MessageBatch, service.AckFunc, error) {
	var res *opcua.PublishNotificationData

	if ctx == nil || ctx.Done() == nil {
		return nil, nil, errors.New("emptyCtx is invalid for ReadBatchSubscribe")
	}
	select {
	case res = <-g.subNotifyChan:
		// Received a result, check for error
		if res.Error != nil {
			g.log.Errorf("ReadBatchSubscribe error: %s", res.Error)
			return nil, nil, res.Error
		}

		if g.nodeList == nil {
			g.log.Errorf("nodelist is nil")
			return nil, nil, errors.New("nodelist empty")
		}

		// Create a message with the node's path as the metadata
		msgs := service.MessageBatch{}

		switch x := res.Value.(type) {
		case *ua.DataChangeNotification:
			for _, item := range x.MonitoredItems {
				if item == nil || item.Value == nil || item.Value.Value == nil {
					g.log.Errorf("Received nil in item structure")
					continue
				}

				// now get the handle id, which is the position in g.Nodelist
				// see also NewMonitoredItemCreateRequestWithDefaults call in other functions
				handleID := item.ClientHandle

				if uint32(len(g.nodeList)) >= handleID {
					message := g.createMessageFromValue(item.Value.Value, g.nodeList[handleID])
					if message != nil {
						msgs = append(msgs, message)
					}
				}
			}
		default:
			g.log.Errorf("Unknown publish result %T", res.Value)
		}

		return msgs, func(ctx context.Context, err error) error {
			// Nacks are retried automatically when we use service.AutoRetryNacks
			return nil
		}, nil

	case _, ok := <-ctx.Done():
		if !ok {
			g.log.Errorf("timeout channel was closed")
		} else {
			// Timeout occurred
			g.log.Error("Timeout waiting for response from g.subNotifyChan")
		}
		return nil, nil, errors.New("timeout waiting for response")
	}
}

func (g *OPCUAInput) ReadBatch(ctx context.Context) (service.MessageBatch, service.AckFunc, error) {
	if g.subscribeEnabled {
		return g.ReadBatchSubscribe(ctx)
	}
	return g.ReadBatchPull(ctx)
}

func (g *OPCUAInput) Close(ctx context.Context) error {
	if g.client != nil {
		g.client.Close(ctx)
		g.client = nil
	}

	return nil
}

func (g *OPCUAInput) logCertificateInfo(certBytes []byte) {
	g.log.Infof("  Server certificate:")

	// Decode the certificate from base64 to DER format
	block, _ := pem.Decode(certBytes)
	if block == nil {
		g.log.Errorf("Failed to decode certificate")
		return
	}

	// Parse the DER-format certificate
	cert, err := x509.ParseCertificate(block.Bytes)
	if err != nil {
		g.log.Errorf("Failed to parse certificate:", err)
		return
	}

	// Log the details
	g.log.Infof("    Not Before:", cert.NotBefore)
	g.log.Infof("    Not After:", cert.NotAfter)
	g.log.Infof("    DNS Names:", cert.DNSNames)
	g.log.Infof("    IP Addresses:", cert.IPAddresses)
	g.log.Infof("    URIs:", cert.URIs)
}<|MERGE_RESOLUTION|>--- conflicted
+++ resolved
@@ -650,7 +650,6 @@
 
 	message := service.NewMessage(b)
 
-<<<<<<< HEAD
 	message.MetaSet("opcua_path", opcuaPath)
 	message.MetaSet("opcua_parent_path", parentPath)
 
@@ -658,24 +657,6 @@
 	opp, _ := message.MetaGet("opcua_parent_path")
 	g.log.Debugf("Created message with opcua_path: %s", op)
 	g.log.Debugf("Created message with opcua_parent_path: %s", opp)
-=======
-	re := regexp.MustCompile(`[^a-zA-Z0-9_-]`)
-	opcuaPath := re.ReplaceAllString(nodeDef.NodeID.String(), "_")
-	message.MetaSet("opcua_path", opcuaPath)
-
-	opcuaTagPath := re.ReplaceAllString(nodeDef.Path, "_")
-	message.MetaSet("opcua_tag_path", opcuaTagPath)
-	
-	parentPath := re.ReplaceAllString(nodeDef.ParentNodeID, "_")
-	message.MetaSet("opcua_parent_path", parentPath)
-
-	op, _ := message.MetaGet("opcua_path")
-	pp, _ := message.MetaGet("opcua_parent_path")
-	tp, _ := message.MetaGet("opcua_tag_path")
-	g.log.Debugf("Created message with opcua_path: %s", op)
-	g.log.Debugf("Created message with opcua_parent_path: %s", pp)
-	g.log.Debugf("Created message with opcua_tag_path: %s", tp)
->>>>>>> 51179bcc
 
 	return message
 }

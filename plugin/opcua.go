// Copyright 2023 UMH Systems GmbH
//
// Licensed under the Apache License, Version 2.0 (the "License");
// you may not use this file except in compliance with the License.
// You may obtain a copy of the License at
//
//     http://www.apache.org/licenses/LICENSE-2.0
//
// Unless required by applicable law or agreed to in writing, software
// distributed under the License is distributed on an "AS IS" BASIS,
// WITHOUT WARRANTIES OR CONDITIONS OF ANY KIND, either express or implied.
// See the License for the specific language governing permissions and
// limitations under the License.

package plugin

import (
	"context"
	"crypto/rsa"
	"crypto/tls"
	"crypto/x509"
	"encoding/json"
	"encoding/pem"
	"fmt"
	"regexp"
	"strconv"
	"strings"
	"time"

	"github.com/benthosdev/benthos/v4/public/service"

	"github.com/gopcua/opcua"
	"github.com/gopcua/opcua/errors"
	"github.com/gopcua/opcua/id"
	"github.com/gopcua/opcua/ua"
	"github.com/gopcua/opcua/uatest"
)

type NodeDef struct {
	NodeID      *ua.NodeID
	NodeClass   ua.NodeClass
	BrowseName  string
	Description string
	AccessLevel ua.AccessLevelType
	Path        string
	DataType    string
	Writable    bool
	Unit        string
	Scale       string
	Min         string
	Max         string
}

func (n NodeDef) Records() []string {
	return []string{n.BrowseName, n.DataType, n.NodeID.String(), n.Unit, n.Scale, n.Min, n.Max, strconv.FormatBool(n.Writable), n.Description}
}

func join(a, b string) string {
	if a == "" {
		return b
	}
	return a + "." + b
}

func browse(ctx context.Context, n *opcua.Node, path string, level int, logger *service.Logger) ([]NodeDef, error) {
	logger.Debugf("node:%s path:%q level:%d\n", n, path, level)
	if level > 10 {
		return nil, nil
	}

	attrs, err := n.Attributes(ctx, ua.AttributeIDNodeClass, ua.AttributeIDBrowseName, ua.AttributeIDDescription, ua.AttributeIDAccessLevel, ua.AttributeIDDataType)
	if err != nil {
		return nil, err
	}

	var def = NodeDef{
		NodeID: n.ID,
	}

	switch err := attrs[0].Status; err {
	case ua.StatusOK:
		def.NodeClass = ua.NodeClass(attrs[0].Value.Int())
	default:
		return nil, err
	}

	switch err := attrs[1].Status; err {
	case ua.StatusOK:
		def.BrowseName = attrs[1].Value.String()
	default:
		return nil, err
	}

	switch err := attrs[2].Status; err {
	case ua.StatusOK:
		def.Description = attrs[2].Value.String()
	case ua.StatusBadAttributeIDInvalid:
		// ignore
	default:
		return nil, err
	}

	switch err := attrs[3].Status; err {
	case ua.StatusOK:
		def.AccessLevel = ua.AccessLevelType(attrs[3].Value.Int())
		def.Writable = def.AccessLevel&ua.AccessLevelTypeCurrentWrite == ua.AccessLevelTypeCurrentWrite
	case ua.StatusBadAttributeIDInvalid:
		// ignore
	default:
		return nil, err
	}

	switch err := attrs[4].Status; err {
	case ua.StatusOK:
		switch v := attrs[4].Value.NodeID().IntID(); v {
		case id.DateTime:
			def.DataType = "time.Time"
		case id.Boolean:
			def.DataType = "bool"
		case id.SByte:
			def.DataType = "int8"
		case id.Int16:
			def.DataType = "int16"
		case id.Int32:
			def.DataType = "int32"
		case id.Byte:
			def.DataType = "byte"
		case id.UInt16:
			def.DataType = "uint16"
		case id.UInt32:
			def.DataType = "uint32"
		case id.UtcTime:
			def.DataType = "time.Time"
		case id.String:
			def.DataType = "string"
		case id.Float:
			def.DataType = "float32"
		case id.Double:
			def.DataType = "float64"
		default:
			def.DataType = attrs[4].Value.NodeID().String()
		}
	case ua.StatusBadAttributeIDInvalid:
		// ignore
	default:
		return nil, err
	}

	def.Path = join(path, def.BrowseName)
	logger.Debugf("%d: def.Path:%s def.NodeClass:%s\n", level, def.Path, def.NodeClass)

	var nodes []NodeDef
	if def.NodeClass == ua.NodeClassVariable {
		nodes = append(nodes, def)
	}

	browseChildren := func(refType uint32) error {
		refs, err := n.ReferencedNodes(ctx, refType, ua.BrowseDirectionForward, ua.NodeClassAll, true)
		if err != nil {
			return errors.Errorf("References: %d: %s", refType, err)
		}
		logger.Debugf("found %d child refs\n", len(refs))
		for _, rn := range refs {
			children, err := browse(ctx, rn, def.Path, level+1, logger)
			if err != nil {
				return errors.Errorf("browse children: %s", err)
			}
			nodes = append(nodes, children...)
		}
		return nil
	}

	if err := browseChildren(id.HasComponent); err != nil {
		return nil, err
	}
	if err := browseChildren(id.Organizes); err != nil {
		return nil, err
	}
	if err := browseChildren(id.HasProperty); err != nil {
		return nil, err
	}
	return nodes, nil
}

//------------------------------------------------------------------------------

var OPCUAConfigSpec = service.NewConfigSpec().
	Summary("Creates an input that reads data from OPC-UA servers. Created & maintained by the United Manufacturing Hub. About us: www.umh.app").
	Field(service.NewStringField("endpoint").Description("Address of the OPC-UA server to connect with.")).
	Field(service.NewStringField("username").Description("Username for server access. If not set, no username is used.").Default("")).
	Field(service.NewStringField("password").Description("Password for server access. If not set, no password is used.").Default("")).
	Field(service.NewStringListField("nodeIDs").Description("List of OPC-UA node IDs to begin browsing.")).
	Field(service.NewStringField("securityMode").Description("Security mode to use. If not set, a reasonable security mode will be set depending on the discovered endpoints.").Default("")).
	Field(service.NewStringField("securityPolicy").Description("The security policy to use.  If not set, a reasonable security policy will be set depending on the discovered endpoints.").Default("")).
	Field(service.NewBoolField("insecure").Description("Set to true to bypass secure connections, useful in case of SSL or certificate issues. Default is secure (false).").Default(false)).
	Field(service.NewBoolField("subscribeEnabled").Description("Set to true to subscribe to OPC-UA nodes instead of fetching them every seconds. Default is pulling messages every second (false).").Default(false))

func ParseNodeIDs(incomingNodes []string) []*ua.NodeID {

	// Parse all nodeIDs to validate them.
	// loop through all nodeIDs, parse them and put them into a slice
	parsedNodeIDs := make([]*ua.NodeID, len(incomingNodes))

	for _, id := range incomingNodes {
		parsedNodeID, err := ua.ParseNodeID(id)
		if err != nil {
			return nil
		}

		parsedNodeIDs = append(parsedNodeIDs, parsedNodeID)
	}

	return parsedNodeIDs
}

func newOPCUAInput(conf *service.ParsedConfig, mgr *service.Resources) (service.BatchInput, error) {
	endpoint, err := conf.FieldString("endpoint")
	if err != nil {
		return nil, err
	}

	securityMode, err := conf.FieldString("securityMode")
	if err != nil {
		return nil, err
	}

	securityPolicy, err := conf.FieldString("securityPolicy")
	if err != nil {
		return nil, err
	}

	username, err := conf.FieldString("username")
	if err != nil {
		return nil, err
	}

	password, err := conf.FieldString("password")
	if err != nil {
		return nil, err
	}

	insecure, err := conf.FieldBool("insecure")
	if err != nil {
		return nil, err
	}

	subscribeEnabled, err := conf.FieldBool("subscribeEnabled")
	if err != nil {
		return nil, err
	}

	nodeIDs, err := conf.FieldStringList("nodeIDs")
	if err != nil {
		return nil, err
	}

	// fail if no nodeIDs are provided
	if len(nodeIDs) == 0 {
		return nil, errors.New("no nodeIDs provided")
	}

	parsedNodeIDs := ParseNodeIDs(nodeIDs)

	m := &OPCUAInput{
		endpoint:         endpoint,
		username:         username,
		password:         password,
		nodeIDs:          parsedNodeIDs,
		log:              mgr.Logger(),
		securityMode:     securityMode,
		securityPolicy:   securityPolicy,
		insecure:         insecure,
		subscribeEnabled: subscribeEnabled,
	}

	return service.AutoRetryNacksBatched(m), nil
}

func init() {

	err := service.RegisterBatchInput(
		"opcua", OPCUAConfigSpec,
		func(conf *service.ParsedConfig, mgr *service.Resources) (service.BatchInput, error) {
			mgr.Logger().Infof("Created & maintained by the United Manufacturing Hub. About us: www.umh.app")
			return newOPCUAInput(conf, mgr)
		})
	if err != nil {
		panic(err)
	}
}

//------------------------------------------------------------------------------

type OPCUAInput struct {
	endpoint       string
	username       string
	password       string
	nodeIDs        []*ua.NodeID
	nodeList       []NodeDef
	securityMode   string
	securityPolicy string
	insecure       bool
	client         *opcua.Client
	log            *service.Logger
	// this is required for subscription
	subscribeEnabled bool
	subNotifyChan    chan *opcua.PublishNotificationData
}

func (g *OPCUAInput) Connect(ctx context.Context) error {

	if g.client != nil {
		return nil
	}

	var c *opcua.Client
	var endpoints []*ua.EndpointDescription
	var err error

	// Step 1: Retrieve all available endpoints from the OPC UA server.
	g.log.Infof("Endpoint URI: %s", g.endpoint)
	endpoints, err = opcua.GetEndpoints(ctx, g.endpoint)
	if err != nil {
		panic(err) // Stop execution if an error occurs
	}

	// Step 2: Log details of each discovered endpoint for debugging.
	for i, endpoint := range endpoints {
		g.log.Infof("Endpoint %d:", i+1)
		g.log.Infof("  EndpointURL: %s", endpoint.EndpointURL)
		g.log.Infof("  SecurityMode: %v", endpoint.SecurityMode)
		g.log.Infof("  SecurityPolicyURI: %s", endpoint.SecurityPolicyURI)
		g.log.Infof("  TransportProfileURI: %s", endpoint.TransportProfileURI)
		g.log.Infof("  SecurityLevel: %d", endpoint.SecurityLevel)

		// If Server is not nil, log its details
		if endpoint.Server != nil {
			g.log.Infof("  Server ApplicationURI: %s", endpoint.Server.ApplicationURI)
			g.log.Infof("  Server ProductURI: %s", endpoint.Server.ProductURI)
			g.log.Infof("  Server ApplicationName: %s", endpoint.Server.ApplicationName.Text)
			g.log.Infof("  Server ApplicationType: %v", endpoint.Server.ApplicationType)
			g.log.Infof("  Server GatewayServerURI: %s", endpoint.Server.GatewayServerURI)
			g.log.Infof("  Server DiscoveryProfileURI: %s", endpoint.Server.DiscoveryProfileURI)
			g.log.Infof("  Server DiscoveryURLs: %v", endpoint.Server.DiscoveryURLs)
		}

		// Output the certificate
		if len(endpoint.ServerCertificate) > 0 {
			// Convert to PEM format first, then log the certificate information
			pemCert := pem.EncodeToMemory(&pem.Block{
				Type:  "CERTIFICATE",
				Bytes: endpoint.ServerCertificate,
			})
			g.logCertificateInfo(pemCert)
		}

		// Loop through UserIdentityTokens
		for j, token := range endpoint.UserIdentityTokens {
			g.log.Infof("  UserIdentityToken %d:", j+1)
			g.log.Infof("    PolicyID: %s", token.PolicyID)
			g.log.Infof("    TokenType: %v", token.TokenType)
			g.log.Infof("    IssuedTokenType: %s", token.IssuedTokenType)
			g.log.Infof("    IssuerEndpointURL: %s", token.IssuerEndpointURL)
		}
	}

	// Step 3: Determine the authentication method to use.
	// Default to Anonymous if neither username nor password is provided.
	selectedAuthentication := ua.UserTokenTypeAnonymous
	if g.username != "" && g.password != "" {
		// Use UsernamePassword authentication if both username and password are available.
		selectedAuthentication = ua.UserTokenTypeUserName
	}

	// Step 3.1: Filter the endpoints based on the selected authentication method.
	// This will eliminate endpoints that do not support the chosen method.
	selectedEndpoint := g.getReasonableEndpoint(endpoints, selectedAuthentication, g.insecure, g.securityMode, g.securityPolicy,)
	if selectedEndpoint == nil {
		g.log.Errorf("Could not select a suitable endpoint")
		return err
	}
	if strings.HasPrefix(selectedEndpoint.EndpointURL, "opc.tcp://:") { // I omitted the port here, as it might change ?
		selectedEndpoint.EndpointURL = g.endpoint
	}
	g.log.Infof("Selected endpoint: %v", selectedEndpoint)

	// Step 4: Initialize OPC UA client options
	opts := make([]opcua.Option, 0)
	opts = append(opts, opcua.SecurityFromEndpoint(selectedEndpoint, selectedAuthentication))

	// Set additional options based on the authentication method
	switch selectedAuthentication {
	case ua.UserTokenTypeAnonymous:
		g.log.Infof("Using anonymous login")
	case ua.UserTokenTypeUserName:
		g.log.Infof("Using username/password login")
		opts = append(opts, opcua.AuthUsername(g.username, g.password))
	}

	// Step 5: Generate Certificates, because this is really a step that can not happen in the background...
	if !g.insecure {
		// Generate a new certificate in memory, no file read/write operations.
		randomStr := randomString(8) // Generates an 8-character random string
		clientName := "urn:benthos-umh:client-" + randomStr
		certPEM, keyPEM, err := uatest.GenerateCert(clientName, 2048, 24*time.Hour*365*10)
		if err != nil {
			g.log.Errorf("Failed to generate certificate: %v", err)
			return err
		}

		// Convert PEM to X509 Certificate and RSA PrivateKey for in-memory use.
		cert, err := tls.X509KeyPair(certPEM, keyPEM)
		if err != nil {
			g.log.Errorf("Failed to parse certificate: %v", err)
			return err
		}

		pk, ok := cert.PrivateKey.(*rsa.PrivateKey)
		if !ok {
			g.log.Errorf("Invalid private key type")
			return err
		}

		// Append the certificate and private key to the client options
		opts = append(opts, opcua.PrivateKey(pk), opcua.Certificate(cert.Certificate[0]))
	}

	// Step 6: Create and connect the OPC UA client
	// Note that we are not taking `selectedEndpoint.EndpointURL` here as the server can be misconfigured. We are taking instead the user input.
	c, err = opcua.NewClient(g.endpoint, opts...)
	if err != nil {
		g.log.Errorf("Failed to create a new client")
		return err
	}

	// Connect to the selected endpoint
	if err := c.Connect(ctx); err != nil {
		g.log.Errorf("Failed to connect")
		return err
	}

	g.log.Infof("Connected to %s", g.endpoint)
	g.log.Infof("Please note that browsing large node trees can take a long time (around 5 nodes per second)")

	g.client = c

	// Create a slice to store the detected nodes
	nodeList := make([]NodeDef, 0)

	// Print all nodeIDs that are being browsed
	for _, id := range g.nodeIDs {
		if id == nil {
			continue
		}

		// Print id
		g.log.Debugf("Browsing nodeID: %s", id.String())

		// Browse the OPC-UA server's node tree and print the results.
		nodes, err := browse(ctx, g.client.Node(id), "", 0, g.log)
		if err != nil {
			panic(err)
		}

		// Add the nodes to the nodeList
		nodeList = append(nodeList, nodes...)
	}

	b, err := json.Marshal(nodeList)
	if err != nil {
		panic(err)
	}

	g.log.Infof("Detected nodes: %s", b)

	g.nodeList = nodeList

	// If subscription is enabled, start subscribing to the nodes
	if g.subscribeEnabled {
		g.log.Infof("Subscription is enabled, therefore start subscribing to the selected notes...")

		g.subNotifyChan = make(chan *opcua.PublishNotificationData, 100)

		sub, err := c.Subscribe(ctx, &opcua.SubscriptionParameters{
			Interval: opcua.DefaultSubscriptionInterval,
		}, g.subNotifyChan)
		if err != nil {
			panic(err)
		}

		monitoredRequests := make([]*ua.MonitoredItemCreateRequest, 0, len(nodeList))

		for pos, id := range nodeList {
			miCreateRequest := opcua.NewMonitoredItemCreateRequestWithDefaults(id.NodeID, ua.AttributeIDValue, uint32(pos))
			monitoredRequests = append(monitoredRequests, miCreateRequest)
		}

		res, err := sub.Monitor(ctx, ua.TimestampsToReturnBoth, monitoredRequests...)
		if err != nil {
			panic(err)
		}

		// Assuming you want to check the status code of each result
		for _, result := range res.Results {
			if result.StatusCode != ua.StatusOK {
				panic(fmt.Errorf("monitoring failed for node, status code: %v", result.StatusCode))
			}
		}

		g.log.Infof("Subscribed to %d nodes!", len(res.Results))

	}

	return nil
}

// TODO: adjust with TypeID in opcua.enums.go
func (g *OPCUAInput) createMessageFromValue(value interface{}, nodeID string) *service.Message {
	b := make([]byte, 0)

	switch v := value.(type) {
	case float64:
		b = append(b, []byte(strconv.FormatFloat(v, 'f', -1, 64))...)
	case string:
		b = append(b, []byte(string(v))...)
	case bool:
		b = append(b, []byte(strconv.FormatBool(v))...)
	case int:
		b = append(b, []byte(strconv.Itoa(v))...)
	case int8:
		b = append(b, []byte(strconv.FormatInt(int64(v), 10))...)
	case int16:
		b = append(b, []byte(strconv.FormatInt(int64(v), 10))...)
	case int32:
		b = append(b, []byte(strconv.FormatInt(int64(v), 10))...)
	case int64:
		b = append(b, []byte(strconv.FormatInt(v, 10))...)
	case uint:
		b = append(b, []byte(strconv.FormatUint(uint64(v), 10))...)
	case uint8:
		b = append(b, []byte(strconv.FormatUint(uint64(v), 10))...)
	case uint16:
		b = append(b, []byte(strconv.FormatUint(uint64(v), 10))...)
	case uint32:
		b = append(b, []byte(strconv.FormatUint(uint64(v), 10))...)
	case uint64:
		b = append(b, []byte(strconv.FormatUint(v, 10))...)
	case float32:
		b = append(b, []byte(strconv.FormatFloat(float64(v), 'f', -1, 32))...)
	default:
		g.log.Errorf("Unknown type: %T", v)
		return nil
	}

	message := service.NewMessage(b)

	re := regexp.MustCompile(`[^a-zA-Z0-9_-]`)
	opcuaPath := re.ReplaceAllString(nodeID, "_")
	message.MetaSet("opcua_path", opcuaPath)

	return message
}

func (g *OPCUAInput) ReadBatchPull(ctx context.Context) (service.MessageBatch, service.AckFunc, error) {
	// Read all values in NodeList and return each of them as a message with the node's path as the metadata

	// Create first a list of all the values to read
	var nodesToRead []*ua.ReadValueID

	for _, node := range g.nodeList {
		nodesToRead = append(nodesToRead, &ua.ReadValueID{
			NodeID: node.NodeID,
		})
	}

	req := &ua.ReadRequest{
		MaxAge:             2000,
		NodesToRead:        nodesToRead,
		TimestampsToReturn: ua.TimestampsToReturnBoth,
	}

	resp, err := g.client.Read(ctx, req)
	if err != nil {
		g.log.Errorf("Read failed: %s", err)
		// if the error is StatusBadSessionIDInvalid, the session has been closed
		// and we need to reconnect.
		switch err {
		case ua.StatusBadSessionIDInvalid:
			g.client.Close(ctx)
			g.client = nil
			return nil, nil, service.ErrNotConnected
		case ua.StatusBadCommunicationError:
			g.client.Close(ctx)
			g.client = nil
			return nil, nil, service.ErrNotConnected
		case ua.StatusBadConnectionClosed:
			g.client.Close(ctx)
			g.client = nil
			return nil, nil, service.ErrNotConnected
		case ua.StatusBadTimeout:
			g.client.Close(ctx)
			g.client = nil
			return nil, nil, service.ErrNotConnected
		case ua.StatusBadConnectionRejected:
			g.client.Close(ctx)
			g.client = nil
			return nil, nil, service.ErrNotConnected
		}

		// return error and stop executing this function.
		return nil, nil, err
	}

	if resp.Results[0].Status != ua.StatusOK {
		g.log.Errorf("Status not OK: %v", resp.Results[0].Status)
	}

	// Create a message with the node's path as the metadata
	msgs := service.MessageBatch{}

	for i, node := range g.nodeList {

<<<<<<< HEAD
		b := make([]byte, 0)
		value := resp.Results[i].Value.Value()
		if value == nil {
			continue
		}
		switch v := value.(type) {
		case float32:
			b = append(b, []byte(strconv.FormatFloat(float64(v), 'f', -1, 32))...)
		case float64:
			b = append(b, []byte(strconv.FormatFloat(v, 'f', -1, 64))...)
		case []float32:
			for _, element := range v {
				b = append(b, []byte(strconv.FormatFloat(float64(element), 'f', -1, 32))...)
			}
		case []float64:
			for _, element := range v {
				b = append(b, []byte(strconv.FormatFloat(element, 'f', -1, 64))...)
			}
		case string:
			b = append(b, []byte(string(v))...)
		case []string:
			for _, element := range v {
				b = append(b, []byte(string(element))...)
			}
		case bool:
			b = append(b, []byte(strconv.FormatBool(v))...)
		case []bool:
			for _, element := range v {
				b = append(b, []byte(strconv.FormatBool(element))...)
			}
		case int:
			b = append(b, []byte(strconv.Itoa(v))...)
		case int8:
		case int16:
		case int32:
			b = append(b, []byte(strconv.FormatInt(int64(v), 10))...)
		case int64:
			b = append(b, []byte(strconv.FormatInt(v, 10))...)
		case []int:
			for _, element := range v {
				b = append(b, []byte(strconv.Itoa(element))...)
			}
		case []int8:
		case []int16:
		case []int32:
			for _, element := range v {
				b = append(b, []byte(strconv.FormatInt(int64(element), 10))...)
			}
		case []int64:
			for _, element := range v {
				b = append(b, []byte(strconv.FormatInt(element, 10))...)
			}
		case uint:
		case uint8:
		case uint16:
		case uint32:
			b = append(b, []byte(strconv.FormatUint(uint64(v), 10))...)
		case uint64:
			b = append(b, []byte(strconv.FormatUint(v, 10))...)
		case []uint8:
		case []uint16:
		case []uint32:
			for _, element := range v {
				b = append(b, []byte(strconv.FormatUint(uint64(element), 10))...)
			}
		case []uint64:
			for _, element := range v {
				b = append(b, []byte(strconv.FormatUint(element, 10))...)
			}

		default:
			g.log.Errorf("Unknown type: %T", v)
			continue
=======
		message := g.createMessageFromValue(resp.Results[i].Value.Value(), node.NodeID.String())
		if message != nil {
			msgs = append(msgs, message)
>>>>>>> cfcc1f96
		}
	}

	// Wait for a second before returning a message.
	time.Sleep(time.Second)

	return msgs, func(ctx context.Context, err error) error {
		// Nacks are retried automatically when we use service.AutoRetryNacks
		return nil
	}, nil
}

func (g *OPCUAInput) ReadBatchSubscribe(ctx context.Context) (service.MessageBatch, service.AckFunc, error) {
	var res *opcua.PublishNotificationData

	select {
	case res = <-g.subNotifyChan:
		// Received a result, check for error
		if res.Error != nil {
			g.log.Errorf("ReadBatchSubscribe error: %s", res.Error)
			return nil, nil, res.Error
		}

		// Create a message with the node's path as the metadata
		msgs := service.MessageBatch{}

		switch x := res.Value.(type) {
		case *ua.DataChangeNotification:
			for _, item := range x.MonitoredItems {
				if item == nil || item.Value == nil || item.Value.Value == nil {
					g.log.Errorf("Received nil in item structure")
					continue
				}

				// now get the handle id, which is the position in g.Nodelist
				// see also NewMonitoredItemCreateRequestWithDefaults call in other functions
				handleID := item.ClientHandle

				if uint32(len(g.nodeList)) >= handleID {
					message := g.createMessageFromValue(item.Value.Value.Value(), g.nodeList[handleID].NodeID.String())
					if message != nil {
						msgs = append(msgs, message)
					}
				}
			}
		default:
			g.log.Errorf("Unknown publish result %T", res.Value)
		}

		return msgs, func(ctx context.Context, err error) error {
			// Nacks are retried automatically when we use service.AutoRetryNacks
			return nil
		}, nil

	case <-ctx.Done():
		// Timeout occurred
		g.log.Error("Timeout waiting for response from g.subNotifyChan")
		return nil, nil, errors.New("timeout waiting for response")
	}
}

func (g *OPCUAInput) ReadBatch(ctx context.Context) (service.MessageBatch, service.AckFunc, error) {
	if g.subscribeEnabled {
		return g.ReadBatchSubscribe(ctx)
	}
	return g.ReadBatchPull(ctx)
}

func (g *OPCUAInput) Close(ctx context.Context) error {
	if g.client != nil {
		g.client.Close(ctx)
		g.client = nil
	}

	return nil
}

func (g *OPCUAInput) logCertificateInfo(certBytes []byte) {
	g.log.Infof("  Server certificate:")

	// Decode the certificate from base64 to DER format
	block, _ := pem.Decode(certBytes)
	if block == nil {
		g.log.Errorf("Failed to decode certificate")
		return
	}

	// Parse the DER-format certificate
	cert, err := x509.ParseCertificate(block.Bytes)
	if err != nil {
		g.log.Errorf("Failed to parse certificate:", err)
		return
	}

	// Log the details
	g.log.Infof("    Not Before:", cert.NotBefore)
	g.log.Infof("    Not After:", cert.NotAfter)
	g.log.Infof("    DNS Names:", cert.DNSNames)
	g.log.Infof("    IP Addresses:", cert.IPAddresses)
	g.log.Infof("    URIs:", cert.URIs)
}<|MERGE_RESOLUTION|>--- conflicted
+++ resolved
@@ -374,7 +374,7 @@
 
 	// Step 3.1: Filter the endpoints based on the selected authentication method.
 	// This will eliminate endpoints that do not support the chosen method.
-	selectedEndpoint := g.getReasonableEndpoint(endpoints, selectedAuthentication, g.insecure, g.securityMode, g.securityPolicy,)
+	selectedEndpoint := g.getReasonableEndpoint(endpoints, selectedAuthentication, g.insecure, g.securityMode, g.securityPolicy)
 	if selectedEndpoint == nil {
 		g.log.Errorf("Could not select a suitable endpoint")
 		return err
@@ -516,9 +516,14 @@
 
 // TODO: adjust with TypeID in opcua.enums.go
 func (g *OPCUAInput) createMessageFromValue(value interface{}, nodeID string) *service.Message {
+	if value == nil {
+		return nil
+	}
 	b := make([]byte, 0)
 
 	switch v := value.(type) {
+	case float32:
+		b = append(b, []byte(strconv.FormatFloat(float64(v), 'f', -1, 32))...)
 	case float64:
 		b = append(b, []byte(strconv.FormatFloat(v, 'f', -1, 64))...)
 	case string:
@@ -545,8 +550,62 @@
 		b = append(b, []byte(strconv.FormatUint(uint64(v), 10))...)
 	case uint64:
 		b = append(b, []byte(strconv.FormatUint(v, 10))...)
-	case float32:
-		b = append(b, []byte(strconv.FormatFloat(float64(v), 'f', -1, 32))...)
+	case []float32:
+		for _, val := range v {
+			b = append(b, []byte(strconv.FormatFloat(float64(val), 'f', -1, 32))...)
+		}
+	case []float64:
+		for _, val := range v {
+			b = append(b, []byte(strconv.FormatFloat(val, 'f', -1, 64))...)
+		}
+	case []string:
+		for _, val := range v {
+			b = append(b, []byte(string(val))...)
+		}
+	case []bool:
+		for _, val := range v {
+			b = append(b, []byte(strconv.FormatBool(val))...)
+		}
+	case []int:
+		for _, val := range v {
+			b = append(b, []byte(strconv.Itoa(val))...)
+		}
+	case []int8:
+		for _, val := range v {
+			b = append(b, []byte(strconv.FormatInt(int64(val), 10))...)
+		}
+	case []int16:
+		for _, val := range v {
+			b = append(b, []byte(strconv.FormatInt(int64(val), 10))...)
+		}
+	case []int32:
+		for _, val := range v {
+			b = append(b, []byte(strconv.FormatInt(int64(val), 10))...)
+		}
+	case []int64:
+		for _, val := range v {
+			b = append(b, []byte(strconv.FormatInt(val, 10))...)
+		}
+	case []uint:
+		for _, val := range v {
+			b = append(b, []byte(strconv.FormatUint(uint64(val), 10))...)
+		}
+	case []uint8:
+		for _, val := range v {
+			b = append(b, []byte(strconv.FormatUint(uint64(val), 10))...)
+		}
+	case []uint16:
+		for _, val := range v {
+			b = append(b, []byte(strconv.FormatUint(uint64(val), 10))...)
+		}
+	case []uint32:
+		for _, val := range v {
+			b = append(b, []byte(strconv.FormatUint(uint64(val), 10))...)
+		}
+	case []uint64:
+		for _, val := range v {
+			b = append(b, []byte(strconv.FormatUint(val, 10))...)
+		}
 	default:
 		g.log.Errorf("Unknown type: %T", v)
 		return nil
@@ -620,85 +679,9 @@
 
 	for i, node := range g.nodeList {
 
-<<<<<<< HEAD
-		b := make([]byte, 0)
-		value := resp.Results[i].Value.Value()
-		if value == nil {
-			continue
-		}
-		switch v := value.(type) {
-		case float32:
-			b = append(b, []byte(strconv.FormatFloat(float64(v), 'f', -1, 32))...)
-		case float64:
-			b = append(b, []byte(strconv.FormatFloat(v, 'f', -1, 64))...)
-		case []float32:
-			for _, element := range v {
-				b = append(b, []byte(strconv.FormatFloat(float64(element), 'f', -1, 32))...)
-			}
-		case []float64:
-			for _, element := range v {
-				b = append(b, []byte(strconv.FormatFloat(element, 'f', -1, 64))...)
-			}
-		case string:
-			b = append(b, []byte(string(v))...)
-		case []string:
-			for _, element := range v {
-				b = append(b, []byte(string(element))...)
-			}
-		case bool:
-			b = append(b, []byte(strconv.FormatBool(v))...)
-		case []bool:
-			for _, element := range v {
-				b = append(b, []byte(strconv.FormatBool(element))...)
-			}
-		case int:
-			b = append(b, []byte(strconv.Itoa(v))...)
-		case int8:
-		case int16:
-		case int32:
-			b = append(b, []byte(strconv.FormatInt(int64(v), 10))...)
-		case int64:
-			b = append(b, []byte(strconv.FormatInt(v, 10))...)
-		case []int:
-			for _, element := range v {
-				b = append(b, []byte(strconv.Itoa(element))...)
-			}
-		case []int8:
-		case []int16:
-		case []int32:
-			for _, element := range v {
-				b = append(b, []byte(strconv.FormatInt(int64(element), 10))...)
-			}
-		case []int64:
-			for _, element := range v {
-				b = append(b, []byte(strconv.FormatInt(element, 10))...)
-			}
-		case uint:
-		case uint8:
-		case uint16:
-		case uint32:
-			b = append(b, []byte(strconv.FormatUint(uint64(v), 10))...)
-		case uint64:
-			b = append(b, []byte(strconv.FormatUint(v, 10))...)
-		case []uint8:
-		case []uint16:
-		case []uint32:
-			for _, element := range v {
-				b = append(b, []byte(strconv.FormatUint(uint64(element), 10))...)
-			}
-		case []uint64:
-			for _, element := range v {
-				b = append(b, []byte(strconv.FormatUint(element, 10))...)
-			}
-
-		default:
-			g.log.Errorf("Unknown type: %T", v)
-			continue
-=======
 		message := g.createMessageFromValue(resp.Results[i].Value.Value(), node.NodeID.String())
 		if message != nil {
 			msgs = append(msgs, message)
->>>>>>> cfcc1f96
 		}
 	}
 

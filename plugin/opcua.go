--- conflicted
+++ resolved
@@ -516,14 +516,9 @@
 
 		// Assuming you want to check the status code of each result
 		for _, result := range res.Results {
-<<<<<<< HEAD
 			if !errors.Is(result.StatusCode, ua.StatusOK) {
-				panic(fmt.Errorf("monitoring failed for node, status code: %v", result.StatusCode))
-=======
-			if result.StatusCode != ua.StatusOK {
 				g.log.Errorf("Monitoring failed with status code: %v", result.StatusCode)
 				return fmt.Errorf("monitoring failed for node, status code: %v", result.StatusCode)
->>>>>>> ba647e3d
 			}
 		}
 
@@ -544,13 +539,9 @@
 
 	b := make([]byte, 0)
 
-<<<<<<< HEAD
 	switch v := variant.Value().(type) {
-=======
-	switch v := value.(type) {
 	case float32:
 		b = append(b, []byte(strconv.FormatFloat(float64(v), 'f', -1, 32))...)
->>>>>>> ba647e3d
 	case float64:
 		b = append(b, []byte(strconv.FormatFloat(v, 'f', -1, 64))...)
 	case string:
@@ -715,11 +706,7 @@
 			g.log.Errorf("Received nil from node: %s", node.NodeID.String())
 			continue
 		}
-<<<<<<< HEAD
 		message := g.createMessageFromValue(value, node.NodeID.String())
-=======
-		message := g.createMessageFromValue(value.Value(), node.NodeID.String())
->>>>>>> ba647e3d
 		if message != nil {
 			msgs = append(msgs, message)
 		}
